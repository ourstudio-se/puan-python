--- conflicted
+++ resolved
@@ -1,10 +1,10 @@
 import numpy
 import typing
 import functools
-<<<<<<< HEAD
 import operator
 import maz
-
+import math
+import puan.npufunc
 class variable(object):
 
     def __init__(self, id: str, dtype: typing.Union[bool, int], virtual: bool = False):
@@ -26,10 +26,6 @@
 
     def __str__(self):
         return f"'{self.id}': {self.dtype} {'(virtual)' if self.virtual else ''}"
-=======
-import math
-import puan.npufunc
->>>>>>> 69960b57
 
 class ge_polyhedron(numpy.ndarray):
     """
