--- conflicted
+++ resolved
@@ -9,28 +9,11 @@
 import sys
 
 class variable_ndarray(numpy.ndarray):
-<<<<<<< HEAD
-
-    def __new__(cls, input_array, variables: typing.List[puan.variable] = []):
-        _arr = numpy.array(input_array)
-        if variables:
-            if len(variables) < _arr.shape[_arr.ndim-1]:
-                raise ValueError(f"variables length mismatch: variables of length {len(variables)} and column width is {_arr.shape[_arr.ndim-1]}")
-            elif len(variables) > _arr.shape[_arr.ndim-1]:
-                _arr = numpy.pad(_arr, ([(0, 0)] * (_arr.ndim-1)) + [(0,1)])
-        else:
-            variables = list(range(len(variables)))
-
-        arr = numpy.asarray(_arr, dtype=numpy.int64).view(cls)
-        arr.variables = variables
-
-=======
     
     def __new__(cls, input_array, variables: typing.List[puan.variable] = [], index: typing.List[typing.Union[int, puan.variable]] = []):
         arr = numpy.asarray(input_array).view(cls)
         arr.variables = numpy.array(variables)
         arr.index = numpy.array(index)
->>>>>>> 53497e3b
         return arr
 
     def __array_finalize__(self, obj):
@@ -111,12 +94,7 @@
             variable_indices = list(
                 map(
                     maz.compose(
-<<<<<<< HEAD
-                        self.variables.index,
-                        puan.variable,
-=======
                         self.variables.tolist().index, 
->>>>>>> 53497e3b
                         operator.itemgetter(0)
                     ),
                     variable_values
@@ -267,7 +245,6 @@
 
             Examples
             --------
-<<<<<<< HEAD
                 >>> ge_polyhedron(numpy.array([
                 ...     [0,-1, 1, 0, 0],
                 ...     [0, 0,-1, 1, 0],
@@ -277,15 +254,6 @@
                 ...      puan.variable("c", int),
                 ...      puan.variable("d")]).integer_variable_indices()
                 {0, 1, 3}
-=======
-                >>> ge_polyhedron = ge_polyhedron(numpy.array([
-                >>>     [0,-1, 1, 0, 0],
-                >>>     [0, 0,-1, 1, 0],
-                >>>     [0, 0, 0,-1, 1],
-                >>> ]), [variable("a", int), variable("b"), variable("c", int), variable("d")])
-                >>> ge_polyhedron.integer_variable_indices()
-                [1,3]
->>>>>>> 53497e3b
         """
 
         return set(
@@ -318,22 +286,10 @@
 
             Examples
             --------
-<<<<<<< HEAD
-                >>> ge_polyhedron(numpy.array([
-                ...     [0,-1, 1, 0, 0],
-                ...     [0, 0,-1, 1, 0],
-                ...     [0, 0, 0,-1, 1]]),
-                ...     [puan.variable("a", int),
-                ...      puan.variable("b"),
-                ...      puan.variable("c", int),
-                ...      puan.variable("d")]).integer_variable_indices()
-                {0, 1, 3}
-=======
                 >>> ph = ge_polyhedron([[1,1,1,1,0,0,0,0],[0,-2,0,0,1,0,1,0],[0,0,-2,0,1,1,0,0],[0,0,0,-1,0,0,1,0]],variables=puan.variable.construct(*list("0ABCdefX")),index=puan.variable.construct(*list("XABC")))
                 >>> interpretation = ph.A.construct(list(zip(puan.variable.construct(*list("de")), [1,1])))
                 >>> ph.evaluate(interpretation)
 
->>>>>>> 53497e3b
         """
 
         res = self.A.dot(interpretation) >= self.b
@@ -895,7 +851,6 @@
         """
         return boolean_ndarray.construct(self.A, variables)
 
-<<<<<<< HEAD
     @staticmethod
     def convert_priorities(priorities: list, variables: typing.List[str]) -> "ge_polyhedron":
         """
@@ -958,19 +913,6 @@
         list(map(_priorities_constraints, zip(polyhedron,priority_indices)))
         variables = list(map(lambda x: (x, int), variables))
         return ge_polyhedron(numpy.concatenate((polyhedron, lez_constraint), axis=0), variables)
-=======
-    def compress(self, connective: str) -> "ge_polyhedron":
-
-        """
-
-        """
-        if connective == "conjunction":
-            pass
-        elif connective == "disjunction":
-            pass
-        else:
-            raise Exception(f"no connective named '{connective}'")
->>>>>>> 53497e3b
 
 class integer_ndarray(variable_ndarray):
     """
