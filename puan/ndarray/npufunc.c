--- conflicted
+++ resolved
@@ -25,18 +25,11 @@
         /*BEGIN main ufunc computation*/
         grp_size = 0;
         val = *(int64_t *)in;
-<<<<<<< HEAD
-        while(i<n & *(int64_t *)in == val)
-        {
-            grp_size++;
-            *((int64_t *)out) = val_adj;
-=======
         while(i<n && *(int64_t *)in == val)
         {
             grp_size++;
             *((int64_t *)out) = val_adj;
 
->>>>>>> 9696ec2d
             i++;
             in += in_step;
             out += out_step;
