import puan
import puan.ndarray
import puan.vmap
import puan.logic
import puan.logic.cic as cc
import numpy
import operator
import maz

def test_application_to_rules():
    items = [
        {"id": 0, "type": "M"},
        {"id": 1, "type": "M"},
        {"id": 2, "type": "M"},
        {"id": 3, "type": "M"},
        {"id": 4, "type": "N"},
        {"id": 5, "type": "N"},
        {"id": 6, "type": "N"},
        {"id": 7, "type": "O"},
        {"id": 8, "type": "O"},
    ]
    rules_gen = puan.logic.sta.application.to_cicJEs(
        {
            "source": {
                "selector": {
                    "active":True,
                    "conjunctionSelector": {
                        "disjunctions":[
                            {
                                "literals":[
                                    {
                                        "key":"id",
                                        "operator":">",
                                        "value":3,
                                    }
                                ],
                            }
                        ]
                    }
                }
            },
            "target": {
                "selector": {
                    "active":True,
                    "conjunctionSelector": {
                        "disjunctions":[
                            {
                                "literals":[
                                    {
                                        "key":"id",
                                        "operator":"<=",
                                        "value":3
                                    }
                                ]
                            }
                        ]
                    }
                }
            },
            "apply": {
                "ruleType":"REQUIRES_ANY",
                "conditionRelation": "ALL"
            },
        },
        from_items=items,
    )
    rules_list = list(rules_gen)
    assert len(rules_list) == 1
    assert len(rules_list[0]["condition"]["subConditions"][0]["components"]) == 5
    assert len(rules_list[0]["consequence"]["components"]) == 4

def test_rules2variables():

    rules = cc.cicJEs([
        {
            "id": "",
            "condition": {},
            "consequence": {
                "ruleType": "RT",
                "components": [
                    {"code": "x"},
                    {"code": "y"}
                ]
            }
        },
        {
            "id": "",
            "condition": {
                "relation": "ALL",
                "subConditions": [
                    {
                        "relation": "ANY",
                        "components": [
                            {"code": "a"}
                        ]
                    },
                    {
                        "relation": "ALL",
                        "components": [
                            {"code": "b"},
                            {"code": "c"}
                        ]
                    }
                ]
            },
            "consequence": {
                "ruleType": "RT",
                "components": [
                    {"code": "x"},
                    {"code": "y"}
                ]
            }
        },
        {
            "id": "",
            "consequence": {
                "ruleType": "RT",
                "components": [
                    {"code": "z"}
                ]
            }
        },
    ])

    variables = rules.variables(id_ident="code")
    assert set(variables) == set(["a", "b", "c", "x", "y", "z"])

def test_value_map2matrix():

    empty_value_map = {}
    matrix_one = puan.vmap.to_matrix(empty_value_map)
    matrix_two = puan.vmap.to_matrix(empty_value_map, m_max=1)
    assert matrix_one.shape == (1,1)
    assert matrix_two.shape == (1,2)

    empty_filled_value_map = {
        1: [[], []],
        -1: [[], []],
    }
    matrix_one = puan.vmap.to_matrix(empty_filled_value_map)
    matrix_two = puan.vmap.to_matrix(empty_filled_value_map, m_max=1)
    assert matrix_one.shape == (1, 1)
    assert matrix_two.shape == (1, 2)

    prio_value_map_test = {
         1: [[1,2,3],[3,2,1]],
        -1: [[1,2,3],[3,2,1]],
    }
    matrix_prio_test = puan.vmap.to_matrix(prio_value_map_test)
    assert (matrix_prio_test <= 0).all()

    diag_value_map = {
        2:  [[0], [0]],
        1:  [[1], [1]],
        -1: [[3], [3]],
        -2: [[4], [4]],
    }
    diag_mat = puan.vmap.to_matrix(diag_value_map)
    expected_diag_mat = numpy.array([
        [2,0,0,0,0],
        [0,1,0,0,0],
        [0,0,0,0,0],
        [0,0,0,-1,0],
        [0,0,0,0,-2],
    ])
    assert (diag_mat == expected_diag_mat).all()

    zero_replacing_value_map = {
        1: [[1], [1]],
        0: [[1], [1]]
    }
    zero_replacing_mat = puan.vmap.to_matrix(zero_replacing_value_map)
    expected_zero_replacing_mat = numpy.array([
        [0,0],
        [0,0]
    ])
    assert (zero_replacing_mat == expected_zero_replacing_mat).all()

def test_merge_value_maps():

    value_map_empty = {}
    value_map_zero = {
        2:  [[0], [0]],
        1:  [[1], [1]],
        -1: [[3], [3]],
        -2: [[4], [4]],
    }

    value_map_one = {
         1: [[1,2,3],[3,2,1]],
        -1: [[1,2,3],[3,2,1]],
    }

    merged_value_map_empty_left = puan.vmap.merge(value_map_empty, value_map_one)
    assert merged_value_map_empty_left == value_map_one

    merged_value_map_empty_right = puan.vmap.merge(value_map_one, value_map_empty)
    assert merged_value_map_empty_right == value_map_one

    merged_value_map_empty_both = puan.vmap.merge(value_map_empty, value_map_empty)
    assert merged_value_map_empty_both == {}

    merged_value_map = puan.vmap.merge(value_map_zero, value_map_one)
    assert merged_value_map == {
        2: [[0], [0]],
        1: [[1,6,7,8], [1,3,2,1]],
        -1: [[3,6,7,8], [3,3,2,1]],
        -2: [[4], [4]],
    }
    assert value_map_zero == {
        2:  [[0], [0]],
        1:  [[1], [1]],
        -1: [[3], [3]],
        -2: [[4], [4]],
    }
    assert value_map_one == {
         1: [[1,2,3],[3,2,1]],
        -1: [[1,2,3],[3,2,1]],
    }

def test_randomly_gen_value_maps_to_mats_and_back():

    """
        NOTE matrix -> value map -> matrix conversions
        should always hold. But value map -> matrix -> value map
        may in the cases where conflicts appear between cell values,
        not hold.

        NOTE also, a value map doesn't hold any information of zeros.
        Therefore, if any leading rows/columns are zeros, that information
        will not be stored in a value map. However, zeros in the middle/beginning
        of the matrix are implicitly defined by the other values around them and
        therefore they are included.
    """

    n_test_objects = 100
    for i in range(n_test_objects):

        rand_matrix = numpy.random.randint(-5,5,size=(numpy.random.randint(1,10), numpy.random.randint(1,10)))

        # for now, ship matrices with leading zeros
        zero_msk = rand_matrix == 0
        if zero_msk.T[-1].all(axis=0) or zero_msk[-1].all(axis=0):
            continue

        comparison = operator.eq(
            rand_matrix,
            puan.vmap.to_matrix(
                puan.ndarray.to_value_map(rand_matrix),
                dtype=rand_matrix.dtype,
            ),
        )
        assert comparison.all() if not isinstance(comparison, bool) else comparison

def test_rules2matrix_with_mixed_condition_rules():

    """
        Rules with mixed condition (has at least one any-relation),
        has a different parser than non-mixed. We test it here.
    """
    rules = [
        {
            "condition": {
                "relation": "ALL",
                "subConditions": [{
                    "relation": "ANY",
                    "components": [
                        {"id": "x"},
                        {"id": "y"}
                    ]
                }]
            },
            "consequence": {
                "ruleType": "REQUIRES_ALL",
                "components": [
                    {"id": "a"},
                    {"id": "b"}
                ]
            }
        },
        {
            "condition": {
                "relation": "ANY",
                "subConditions": [
                    {
                        "relation": "ALL",
                        "components": [
                            {"id": "a"},
                            {"id": "x"}
                        ]
                    },
                    {
                        "relation": "ALL",
                        "components": [
                            {"id":"b"}
                        ]
                    }
                ]
            },
            "consequence": {
                "ruleType": "REQUIRES_EXCLUSIVELY",
                "components": [
                    {"id": "c"},
                    {"id": "d"},
                ]
            }
        }
    ]
    conj_props = cc.cicJEs(rules).to_conjunctional_implication_proposition()
    matrix = conj_props.to_polyhedron()
    expected_feasible_configurations = numpy.array([
       #"a  b  c  d  x  y"
        [0, 0, 0, 0, 0, 0],
        [1, 1, 1, 0, 1, 0],
        [1, 1, 0, 1, 1, 0],
        [0, 0, 1, 1, 0, 0],
        [1, 1, 0, 1, 0, 1],
    ])
    expected_infeasible_configurations = numpy.array([
       #"a  b  c  d  x  y"
        [1, 0, 1, 1, 1, 0],
        [0, 1, 1, 1, 0, 0],
        [1, 0, 1, 0, 0, 1],
    ])

    A, b = matrix.to_linalg()
    assert (numpy.matmul(expected_feasible_configurations, A.T) >= b.T).all(axis=1).all()
    assert (numpy.matmul(expected_infeasible_configurations, A.T) < b.T).any(axis=1).all()

def test_compress_rules():
    rules = [
        {'condition': {
            'relation': "ALL",
            'subConditions': [{
                'relation': "ALL",
                'components': [
                    {'id': 'a'},
                    {'id': 'b'}
                    ]
                }
            ]
        },
        'consequence': {
            'ruleType': 'REQUIRES_ALL',
            'components': [
                {'id': 'x'}
                ]
            }
        },
        {'condition': {
            'relation': "ALL",
            'subConditions': [{
                'relation': "ALL",
                'components': [
                    {'id': 'b'},
                    {'id': 'a'}
                    ]
                }]
            },
        'consequence': {
            'ruleType': 'REQUIRES_ALL',
            'components': [
                {'id': 'x'},
                {'id': 'y'}
                ]
            }
        },
        {'condition': {
            'relation': "ALL",
            'subConditions': [{
                'relation': "ALL",
                'components': [
                    {'id': 'a'},
                    {'id': 'b'}
                    ]
                }]
            },
        'consequence': {
            'ruleType': 'FORBIDS_ALL',
            'components': [
                {'id': 'x'},
                {'id': 'y'}
                ]
            }
        },
        {'condition': {
            'relation': "ALL",
            'subConditions': [{
                'relation': "ALL",
                'components': [
                    {'id': 'a'},
                    {'id': 'b'}
                    ]
                }]
            },
        'consequence': {
            'ruleType': 'FORBIDS_ALL',
            'components': [
                {'id': 'y'},
                {'id': 'z'}
                ]
            }
        },
        {'condition': {
            'relation': "ALL",
            'subConditions': [{
                'relation': "ALL",
                'components': [
                    {'id': 'a'},
                    {'id': 'b'}
                    ]
                }]
            },
        'consequence': {
            'ruleType': 'PREFERRED',
            'components': [
                {'id': 'x'},
                {'id': 'y'}
                ]
            }
        },
        {'condition': {
            'relation': "ALL",
            'subConditions': [{
                'relation': "ALL",
                'components': [
                    {'id': 'a'},
                    {'id': 'b'}
                    ]
                }
            ]
        },
        'consequence': {
            'ruleType': 'PREFERRED',
            'components': [
                {'id': 'y'},
                {'id': 'z'}
                ]
            }
        },
        {'condition': {
            'relation': "ALL",
            'subConditions': [{
                'relation': "ALL",
                'components': [
                    {'id': 'a'},
                    {'id': 'b'}
                    ]
                }
            ]
        },
        'consequence': {
            'ruleType': 'ONE_OR_NONE',
            'components': [
                {'id': 'x'},
                {'id': 'y'}
                ]
            }
        },
        {'condition': {
            'relation': "ALL",
            'subConditions': [{
                'relation': "ALL",
                'components': [
                    {'id': 'a'},
                    {'id': 'b'}
                    ]
                }
            ]
        },
        'consequence': {
            'ruleType': 'ONE_OR_NONE',
            'components': [
                {'id': 'y'},
                {'id': 'z'}
                ]
            }
        },
        {'condition': {
            'relation': "ALL",
            'subConditions': [{
                'relation': "ALL",
                'components': [
                    {'id': 'a'},
                    {'id': 'b'}
                    ]
                }
            ]
        },
        'consequence': {
            'ruleType': 'REQUIRES_EXCLUSIVELY',
            'components': [
                {'id': 'x'},
                {'id': 'y'}
                ]
            }
        },
        {'condition': {
            'relation': "ALL",
            'subConditions': [{
                'relation': "ALL",
                'components': [
                    {'id': 'a'},
                    {'id': 'b'}
                    ]
                }
            ]
        },
        'consequence': {
            'ruleType': 'REQUIRES_EXCLUSIVELY',
            'components': [
                {'id': 'z'}
                ]
            }
        },
        {'condition': {
            'relation': "ALL",
            'subConditions': [{
                'relation': "ALL",
                'components': [
                    {'id': 'a'},
                    {'id': 'b'}
                    ]
                }
            ]
        },
        'consequence': {
            'ruleType': 'REQUIRES_ANY',
            'components': [
                {'id': 'i'}
                ]
            }
        },
        {'condition': {
            'relation': "ALL",
            'subConditions': [{
                'relation': "ALL",
                'components': [
                    {'id': 'a'},
                    {'id': 'b'}
                    ]
                }
            ]
        },
        'consequence': {
            'ruleType': 'REQUIRES_ANY',
            'components': [
                {'id': 'j'},
                {'id': 'k'}
                ]
            }
        }
    ]

    expected_result = [{
        'condition': {
        'relation': "ALL",
        'subConditions': [{
            'relation': "ALL",
            'components': [
                {'id': 'a'},
                {'id': 'b'}
                ]
            }]
        },
        'consequence': {
            'ruleType': 'REQUIRES_ALL',
            'components': [
                {'id': 'i'},  # From require any
                {'id': 'x'},
                {'id': 'y'},
                {'id': 'z'}  # From require exclusively
                ]
            }
        },
        {'condition': {
            'relation': "ALL",
            'subConditions': [{
                'relation': "ALL",
                'components': [
                    {'id': 'a'},
                    {'id': 'b'}
                    ]
                }]
            },
        'consequence': {
            'ruleType': 'FORBIDS_ALL',
            'components': [
                {'id': 'x'},
                {'id': 'y'},
                {'id': 'z'},
                ]
            }
        },
        {'condition': {
            'relation': "ALL",
            'subConditions': [{
                'relation': "ALL",
                'components': [
                    {'id': 'a'},
                    {'id': 'b'}
                    ]
                }]
            },
        'consequence': {
            'ruleType': 'PREFERRED',
            'components': [
                {'id': 'x'},
                {'id': 'y'},
                {'id': 'z'}
                ]
            }
        },
        {'condition': {
            'relation': "ALL",
            'subConditions': [{
                'relation': "ALL",
                'components': [
                    {'id': 'a'},
                    {'id': 'b'}
                    ]
                }]
            },
        'consequence': {
            'ruleType': 'ONE_OR_NONE',
            'components': [
                {'id': 'x'},
                {'id': 'y'}
                ]
            }
        },
        {'condition': {
            'relation': "ALL",
            'subConditions': [{
                'relation': "ALL",
                'components': [
                    {'id': 'a'},
                    {'id': 'b'}
                    ]
                }]
            },
        'consequence': {
            'ruleType': 'ONE_OR_NONE',
            'components': [
                {'id': 'y'},
                {'id': 'z'}
                ]
            }
        },
        {'condition': {
            'relation': "ALL",
            'subConditions': [{
                'relation': "ALL",
                'components': [
                    {'id': 'a'},
                    {'id': 'b'}
                    ]
                }]
            },
        'consequence': {
            'ruleType': 'REQUIRES_EXCLUSIVELY',
            'components': [
                {'id': 'x'},
                {'id': 'y'}
                ]
            }
        },
        {'condition': {
            'relation': "ALL",
            'subConditions': [{
                'relation': "ALL",
                'components': [
                    {'id': 'a'},
                    {'id': 'b'}
                    ]
                }]
            },
        'consequence': {
            'ruleType': 'REQUIRES_ANY',
            'components': [
                {'id': 'j'},
                {'id': 'k'}
                ]
            }
        }
    ]
    actual = cc.cicJEs.compress(rules, id_ident="id")
    for rule in actual:
        rule['consequence']['components'] = sorted(rule['consequence']['components'], key=lambda d: d['id'])
    assert [i for i in actual if i not in expected_result] == []
    assert [i for i in expected_result if i not in actual] == []

def test_extract_value_from_list_when_index_out_of_range():
    try:
        puancore.extract_value(
            from_dict={
                "m": [
                    {
                        "k": 1,
                    }
                ]
            },
            selector_string="m.1.k"
        )
        assert False
    except:
        pass

def test_extract_value_from_list_value():
    value = puan.logic.sta.application._extract_value(
        from_dict={
            'l': [
                {
                    "value": 10
                }
            ]
        },
        selector_string="l.0.value"
    )
    assert value == 10

def test_extract_value_from_list_with_lt():
    value = puan.logic.sta.application._extract_value(
        from_dict={
            'l': [
                {
                    "value": 10
                },
                {
                    "value": 8
                },
                {
                    "value": 9
                },
            ]
        },
        selector_string="l.<.value"
    )
    assert value == 10

def test_extract_value_from_list_with_gt():
    value = puan.logic.sta.application._extract_value(
        from_dict={
            'l': [
                {
                    "value": 10
                },
                {
                    "value": 8
                },
                {
                    "value": 9
                },
            ]
        },
        selector_string="l.>.value"
    )
    assert value == 9

def test_extract_value_simple():
    value = puan.logic.sta.application._extract_value(
        from_dict={
            "k": {
                "i": 0
            }
        },
        selector_string="k.i"
    )
    assert value == 0

def test_validate_item_from_assert_true():
    assert puan.logic.sta.application._validate_item_from(
        {
            "disjunctions":[
                {
                    "literals":[
                        {
                            "key":"m.k",
                            "operator":"==",
                            "value":3,
                        }
                    ]
                }
            ]
        },
        {
            "m": {
                "k": 3
            }
        }
    )

def test_validate_item_from_assert_false():
    assert not puan.logic.sta.application._validate_item_from(
        {
            "disjunctions":[
                {
                    "literals":[
                        {
                            "key":"m.0.k",
                            "operator":"==",
                            "value":4,
                        }
                    ]
                }
            ]
        },
        {
            "m": [
                {
                    "k": 3
                }
            ]
        }
    )

def test_extract_items_from():
    items = [
        {
            "m": [
                {
                    "k": {},
                }
            ],
            "n": "ney"
        },
        {
            "m": [
                {
                    "k": "mklasd",
                }
            ],
            "n": "yey"
        },
        {
            "m": [
                {
                    "k": 0,
                }
            ],
            "n": "yey"
        },
        {
            "m": [
                {
                    "k": 1,
                }
            ],
            "n": "yey"
        },
        {
            "m": [
                {
                    "k": 2,
                }
            ],
            "n": "yey"
        },
        {
            "m": [
                {
                    "k": 3,
                }
            ],
            "n": "yey"
        },
    ]
    extracted_items = puan.logic.sta.application._extract_items_from(
        {
            "disjunctions":[
                {
                    "literals":[
                        {
                            "key":"m.0.k",
                            "operator":"==",
                            "value":0,
                        },
                        {
                            "key":"m.0.k",
                            "operator":"==",
                            "value":1,
                        }
                    ],
                },
                {
                    "literals":[
                        {
                            "key":"n",
                            "operator":"==",
                            "value":"yey",
                        },
                    ],
                }
            ]
        },
        items,
    )

    assert list(extracted_items) == items[2:4]

def test_apply_selector_should_fail():
    items = [
        {
            "m": [
                {
                    "k": {},
                }
            ],
            "n": "ney"
        },
        {
            "m": [
                {
                    "k": "mklasd",
                }
            ],
            "n": "yey"
        },
        {
            "m": [
                {
                    "k": 0,
                }
            ],
            "n": "yey"
        },
        {
            "m": [
                {
                    "k": 1,
                }
            ],
            "n": "yey"
        },
        {
            "m": [
                {
                    "k": 2,
                }
            ],
            "n": "yey"
        },
        {
            "m": [
                {
                    "k": 3,
                }
            ],
            "n": "yey"
        },
    ]

    try:
        puan.logic.sta.application._apply_selector(
            selector={
                "active":True,
                "conjunctionSelector": {
                    "disjunctions":[
                        {
                            "literals":[
                                {
                                    "key":"m.0.k",
                                    "operator":"==",
                                    "value":0,
                                },
                                {
                                    "key":"m.0.k",
                                    "operator":"==",
                                    "value":1,
                                },
                            ],
                        },
                        {
                            "literals":[
                                {
                                    "key":"n",
                                    "operator":"==",
                                    "value":"yey",
                                },
                            ],
                        },
                    ]
                },
                "requirements":["EXACTLY_ONE"]
            },
            to_items=items,
        )
        assert False
    except:
        pass

def test_apply_selector_should_pass():
    items = [
        {
            "m": [
                {
                    "k": {},
                }
            ],
            "n": "ney"
        },
        {
            "m": [
                {
                    "k": "mklasd",
                }
            ],
            "n": "yey"
        },
        {
            "m": [
                {
                    "k": 0,
                }
            ],
            "n": "yey"
        },
        {
            "m": [
                {
                    "k": 2,
                }
            ],
            "n": "yey"
        },
        {
            "m": [
                {
                    "k": 3,
                }
            ],
            "n": "yey"
        },
    ]

    extracted_items = puan.logic.sta.application._apply_selector(
        selector={
            "active":True,
            "conjunctionSelector": {
                "disjunctions": [
                    {
                        "literals":[
                            {
                                "key":"m.0.k",
                                "operator":"==",
                                "value":0,
                            },
                            {
                                "key":"m.0.k",
                                "operator":"==",
                                "value":1,
                            }
                        ]
                    },
                    {
                        "literals":[
                            {
                                "key":"n",
                                "operator":"==",
                                "value":"yey",
                            },
                        ],
                    },
                ]
            },
            "requirements":[
                "EXACTLY_ONE"
            ]
        },
        to_items=items,
    )
    assert extracted_items == items[2:3]

def test_apply_collector():
    collection = puan.logic.sta.application._apply_collector(
        collector={
            "groupBy": {
                "onKey":"type",
            },
            "selector": {
                "active":True,
            }
        },
        to_items=[
            {"id": 0, "type": "M"},
            {"id": 1, "type": "M"},
            {"id": 2, "type": "M"},
            {"id": 3, "type": "M"},
            {"id": 4, "type": "N"},
            {"id": 5, "type": "N"},
            {"id": 6, "type": "N"},
            {"id": 7, "type": "O"},
            {"id": 8, "type": "O"},
        ]
    )
    assert len(collection) == 3
    assert len(collection[0]) == 4
    assert len(collection[1]) == 3
    assert len(collection[2]) == 2

def test_application_to_rules():
    items = [
        {"id": 0, "type": "M"},
        {"id": 1, "type": "M"},
        {"id": 2, "type": "M"},
        {"id": 3, "type": "M"},
        {"id": 4, "type": "N"},
        {"id": 5, "type": "N"},
        {"id": 6, "type": "N"},
        {"id": 7, "type": "O"},
        {"id": 8, "type": "O"},
    ]
    rules_gen = puan.logic.sta.application.to_cicJEs(
        {
            "source": {
                "selector": {
                    "active":True,
                    "conjunctionSelector": {
                        "disjunctions":[
                            {
                                "literals":[
                                    {
                                        "key":"id",
                                        "operator":">",
                                        "value":3,
                                    }
                                ],
                            }
                        ]
                    }
                }
            },
            "target": {
                "selector": {
                    "active":True,
                    "conjunctionSelector": {
                        "disjunctions":[
                            {
                                "literals":[
                                    {
                                        "key":"id",
                                        "operator":"<=",
                                        "value":3
                                    }
                                ]
                            }
                        ]
                    }
                }
            },
            "apply": {
                "ruleType":"REQUIRES_ANY",
                "conditionRelation": "ALL"
            },
        },
        from_items=items,
    )
    rules_list = list(rules_gen)
    assert len(rules_list) == 1
    assert len(rules_list[0]["condition"]["subConditions"][0]["components"]) == 5
    assert len(rules_list[0]["consequence"]["components"]) == 4

def test_application_to_rules_with_condition_relation():
    items = [
        {"id": 0, "type": "M"},
        {"id": 1, "type": "M"},
        {"id": 2, "type": "M"},
        {"id": 3, "type": "M"},
        {"id": 4, "type": "N"},
        {"id": 5, "type": "N"},
        {"id": 6, "type": "N"},
        {"id": 7, "type": "O"},
        {"id": 8, "type": "O"},
    ]
    rules_gen = puan.logic.sta.application.to_cicJEs(
        {
            "source": {
                "groupBy": {
                    "onKey":"type",
                },
                "selector": {
                    "active":True,
                    "conjunctionSelector": {
                        "disjunctions":[
                            {
                                "literals":[
                                    {
                                        "key":"id",
                                        "operator":">",
                                        "value":3,
                                    }
                                ],
                            }
                        ]
                    }
                }
            },
            "target": {
                "selector": {
                    "active":True,
                    "conjunctionSelector": {
                        "disjunctions":[
                            {
                                "literals":[
                                    {
                                        "key":"id",
                                        "operator":"<=",
                                        "value":3
                                    }
                                ]
                            }
                        ]
                    }
                }
            },
            "apply": {
                "ruleType":"REQUIRES_ANY",
                "conditionRelation": "ANY",
            },
        },
        from_items=items,
    )
    rules_list = list(rules_gen)
    assert len(rules_list) == 2
    assert len(rules_list[0]["condition"]["subConditions"]) == 1
    assert rules_list[0]["condition"]["subConditions"][0]["relation"] == "ANY"
    assert len(rules_list[0]["condition"]["subConditions"][0]["components"]) == 3
    assert len(rules_list[0]["consequence"]["components"]) == 4

    assert len(rules_list[1]["condition"]["subConditions"]) == 1
    assert rules_list[1]["condition"]["subConditions"][0]["relation"] == "ANY"
    assert len(rules_list[1]["condition"]["subConditions"][0]["components"]) == 2
    assert len(rules_list[1]["consequence"]["components"]) == 4

def test_extract_value_with_key_missing():
    items = [
        {
            "id": 0,
            "name": "Rikard",
            "age": 31,
        },
        {
            "id": 0,
            "name": "Sara",
            "age": 26,
        },
        {
            "id": 0,
            "name": "Lisa",
        },
    ]

    applied_items = puan.logic.sta.application._apply_selector(
        selector={
            "active":True,
            "conjunctionSelector": {
                "disjunctions":[
                    {
                        "literals":[
                            {
                                "key":"age",
                                "operator":">",
                                "value":25,
                                "skipIfKeyError": True,
                            }
                        ]
                    }
                ]
            }
        },
        to_items=items,
    )
    assert len(applied_items) == 2

def test_apply_selector_will_return_no_items():
    items = [
        {"id": 0, "type": "M"},
        {"id": 1, "type": "M"},
        {"id": 2, "type": "M"},
        {"id": 3, "type": "M"},
        {"id": 4, "type": "N"},
        {"id": 5, "type": "N"},
        {"id": 6, "type": "N"},
        {"id": 7, "type": "O"},
        {"id": 8, "type": "O"},
    ]
    applied_items = puan.logic.sta.application._apply_selector(
        selector={
            "active":False,
            "conjunctionSelector": {},
        },
        to_items=items
    )
    assert len(applied_items) == 0

def test_apply_selector_will_return_all_items():
    items = [
        {"id": 0, "type": "M"},
        {"id": 1, "type": "M"},
        {"id": 2, "type": "M"},
        {"id": 3, "type": "M"},
        {"id": 4, "type": "N"},
        {"id": 5, "type": "N"},
        {"id": 6, "type": "N"},
        {"id": 7, "type": "O"},
        {"id": 8, "type": "O"},
    ]
    applied_items = puan.logic.sta.application._apply_selector(
        selector={
            "active":True,
            "conjunctionSelector": {},
        },
        to_items=items
    )
    assert len(applied_items) == len(items)

def test_application_with_no_item_hits_should_yield_no_rules():

    """
        When there are no variable hits from neither source or targets,
        then there should be no rules created. There was a risk before of
        creating a rule with no condition nor consequence.components.
    """

    application = {
        "variables": [
            {
                "key": "variable",
                "value": "c"
            }
        ],
        "source": {
            "selector": {
                "active": True,
                "conjunctionSelector": {
                    "disjunctions": [
                        {
                            "literals": [
                                {
                                    "key": "id",
                                    "operator": "==",
                                    "value": "$variable"
                                }
                            ]
                        }
                    ]
                }
            }
        },
        "target": {
            "selector": {
                "active": True,
                "conjunctionSelector": {
                    "disjunctions": [
                        {
                            "literals": [
                                {
                                    "key": "category.id",
                                    "operator": "==",
                                    "value": "$variable"
                                }
                            ]
                        }
                    ]
                }
            }
        },
        "apply": {
            "ruleType": "REQUIRES_EXCLUSIVELY"
        }
    }
    items = [
        {"category": {"id": "X"}, "id": "a"},
        {"category": {"id": "X"}, "id": "b"},
        {"category": {"id": "Y"}, "id": "a"},
        {"category": {"id": "Y"}, "id": "b"},
    ]
    result = list(puan.logic.sta.application.to_cicJEs(application, items))
    assert len(result) == 0


def test_reduce_matrix():

    matrix = numpy.array([
        [-1,-1,-1, 1, 0, 2], # stay
        [-2,-1,-1, 1, 0, 2], # remove
        [ 0,-1, 1, 1, 0, 0], # stay
        [-3,-2,-1,-1, 0, 0], # stay
        [-4,-1,-1,-1,-1,-1], # stay
        [ 2, 1, 1, 1, 1, 1], # stay
        [ 0, 1, 1, 0, 1, 0], # remove
        [ 0, 1, 1, 0, 1,-1], # stay
    ])
    reducable_rows = puan.ndarray.reducable_rows(matrix)
    actual = puan.ndarray.reduce(matrix, rows_vector=reducable_rows)
    expected = numpy.array([
        [-1,-1,-1, 1, 0, 2], # stay
        [ 0,-1, 1, 1, 0, 0], # stay
        [-3,-2,-1,-1, 0, 0], # stay
        [-4,-1,-1,-1,-1,-1], # stay
        [ 2, 1, 1, 1, 1, 1], # stay
        [ 0, 1, 1, 0, 1,-1], # stay
    ])
    assert numpy.array_equal(actual,expected)


def test_reducable_columns_approx():
    input = puan.ndarray.ge_polyhedron(numpy.array([[0, -1, -1, -1]]))
    actual = input.reducable_columns_approx()
    expected = puan.ndarray.ge_polyhedron(numpy.array([-2, -2, -2]))
    assert numpy.array_equal(actual, expected)
    input = puan.ndarray.ge_polyhedron(numpy.array([[3, 1, 1, 1]]))
    actual = input.reducable_columns_approx()
    expected = puan.ndarray.ge_polyhedron(numpy.array([1, 1, 1]))
    assert numpy.array_equal(actual, expected)
    input = puan.ndarray.ge_polyhedron(numpy.array([[0, 1, 1, -3]]))
    actual = input.reducable_columns_approx()
    expected = puan.ndarray.ge_polyhedron(numpy.array([0, 0, -3]))
    assert numpy.array_equal(actual, expected)
    input = puan.ndarray.ge_polyhedron(numpy.array([[2, 1, 1, -1]]))
    actual = input.reducable_columns_approx()
    expected = puan.ndarray.ge_polyhedron(numpy.array([1, 1, -2]))
    assert numpy.array_equal(actual, expected)
    input = puan.ndarray.ge_polyhedron(numpy.array([
        [ 0,-1, 1, 0, 0, 0], # 1
        [ 0, 0,-1, 1, 0, 0], # 2
        [-1,-1, 0,-1, 0, 0], # 3 1+2+3 -> Force not variable 0
    ]))
    actual = input.reducable_columns_approx()
    expected = puan.ndarray.ge_polyhedron(numpy.array([ 0, 0, 0, 0, 0]))
    assert numpy.array_equal(actual, expected)
    input = puan.ndarray.ge_polyhedron(numpy.array([
        [1, 1],
        [1, -1]
    ]))
    actual = input.reducable_columns_approx()
    expected = puan.ndarray.ge_polyhedron(numpy.array([0]))
    assert numpy.array_equal(actual, expected)


def test_split_ruleset():
    rules = [
        {'condition': {
            'relation': "ALL",
            'subConditions': [{
                'relation': "ALL",
                'components': [
                    {'id': 'a'},
                    {'id': 'b'}
                    ]
                }]
            },
        'consequence': {
            'ruleType': 'REQUIRES_ANY',
            'components': [
                {'id': 'j'},
                {'id': 'k'}
                ]
            }
        },
        {'condition': {
            'relation': "ALL",
            'subConditions': [{
                'relation': "ANY",
                'components': [
                    {'id': 'b'},
                    {'id': 'c'}
                    ]
                }]
            },
        'consequence': {
            'ruleType': 'REQUIRES_ALL',
            'components': [
                {'id': 'l'},
                {'id': 'm'}
                ]
            }
        },
        {'condition': {
            'relation': "ALL",
            'subConditions': []
            },
        'consequence': {
            'ruleType': 'REQUIRES_ALL',
            'components': [
                {'id': 'a'},
                {'id': 'n'}
                ]
            }
        },
        {'condition': {
            'relation': "ALL",
            'subConditions': []
            },
        'consequence': {
            'ruleType': 'REQUIRES_ALL',
            'components': [
                {'id': 'o'},
                {'id': 'p'}
                ]
            }
        },
        {'condition': {
            'relation': "ALL",
            'subConditions': [{
                'relation': "ALL",
                'components': [
                    {'id': 'p'},
                    ]
                }]
            },
        'consequence': {
            'ruleType': 'REQUIRES_ALL',
            'components': [
                {'id': 'q'},
                ]
            }
        }
    ]
    expected_result = [
        [
            {'condition': {'relation': 'ALL', 'subConditions': [{'relation': 'ALL', 'components': [{'id': 'a'}, {'id': 'b'}]}]}, 'consequence': {'ruleType': 'REQUIRES_ANY', 'components': [{'id': 'j'}, {'id': 'k'}]}},
            {'condition': {'relation': 'ALL', 'subConditions': []}, 'consequence': {'ruleType': 'REQUIRES_ALL', 'components': [{'id': 'a'}, {'id': 'n'}]}},
            {'condition': {'relation': 'ALL', 'subConditions': [{'relation': 'ANY', 'components': [{'id': 'b'}, {'id': 'c'}]}]}, 'consequence': {'ruleType': 'REQUIRES_ALL', 'components': [{'id': 'l'}, {'id': 'm'}]}}
        ],
        [
            {'condition': {'relation': 'ALL', 'subConditions': []}, 'consequence': {'ruleType': 'REQUIRES_ALL', 'components': [{'id': 'o'}, {'id': 'p'}]}},
            {'condition': {'relation': 'ALL', 'subConditions': [{'relation': 'ALL', 'components': [{'id': 'p'}]}]}, 'consequence': {'ruleType': 'REQUIRES_ALL', 'components': [{'id': 'q'}]}}
        ]
    ]
    split_ruleset = puan.logic.cic.cicJEs.split(rules)
    #assert split_ruleset == expected_result

def test_cicJE_to_implication_proposition():

    json_rule = cc.cicJE({
        "condition": {
            "relation": "ALL",
            "subConditions": [
                {
                    "relation": "ANY",
                    "components": [
                        {"id": "x"},
                        {"id": "y"}
                    ]
                },
                {
                    "relation": "ANY",
                    "components": [
                        {"id": "a"},
                        {"id": "b"}
                    ]
                }
            ]
        },
        "consequence": {
            "ruleType": "REQUIRES_ALL",
            "components": [
                {"id": "m"},
                {"id": "n"},
                {"id": "o"},
            ]
        }
    })

    expected_output = cc.implication_proposition(
        cc.Operator.ALL,
        cc.conditional_proposition("ALL", [
            cc.boolean_variable_proposition("m"),
            cc.boolean_variable_proposition("n"),
            cc.boolean_variable_proposition("o"),
        ]),
        cc.conditional_proposition("ALL", [
            cc.conditional_proposition("ANY", [
                cc.boolean_variable_proposition("x"),
                cc.boolean_variable_proposition("y"),
            ]),
            cc.conditional_proposition("ANY", [
                cc.boolean_variable_proposition("a"),
                cc.boolean_variable_proposition("b"),
            ])
        ]),
    )
    actual_output = json_rule.to_implication_proposition()
    assert actual_output == expected_output

def test_parsed_linerules2value_map():

    line_rules = [
        (set(), 'REQUIRES_ANY', ('a', 'b', 'c')),
        (set(), 'ONE_OR_NONE', ('a', 'b', 'c')),
        (set(), 'REQUIRES_ANY', ('d', 'e')),
        (set(), 'ONE_OR_NONE', ('d', 'e')),
        ({'p', 'a', 'e'}, 'REQUIRES_ANY', ('x', 'y')),
        ({'p', 'a', 'e'}, 'ONE_OR_NONE', ('x', 'y')),
        ({'p', 'a', 'e'}, 'REQUIRES_ANY', ('x', 'z')),
        ({'p', 'a', 'e'}, 'ONE_OR_NONE', ('x', 'z')),
        ({'b', 'p', 'd'}, 'REQUIRES_ANY', ('x', 'y')),
        ({'b', 'p', 'd'}, 'ONE_OR_NONE', ('x', 'y')),
        ({'b', 'p', 'd'}, 'REQUIRES_ANY', ('x', 'z')),
        ({'b', 'p', 'd'}, 'ONE_OR_NONE', ('x', 'z')),
        ({'p', 'd', 'a'}, 'REQUIRES_ANY', ('x', 'z')),
        ({'p', 'd', 'a'}, 'ONE_OR_NONE', ('x', 'z')),
        ({'p', 'd', 'a'}, 'REQUIRES_ANY', ('x', 'y')),
        ({'p', 'd', 'a'}, 'ONE_OR_NONE', ('x', 'y')),
        ({'c', 'p', 'a'}, 'REQUIRES_ANY', ('x', 'z')),
        ({'c', 'p', 'a'}, 'ONE_OR_NONE', ('x', 'z')),
        ({'c', 'p', 'a'}, 'REQUIRES_ANY', ('x', 'y')),
        ({'c', 'p', 'a'}, 'ONE_OR_NONE', ('x', 'y')),
        ({'a', 'q', 'e'}, 'REQUIRES_ALL', ('f', 'g', 'h'))
    ]
    actual = cc.conjunctional_implication_proposition(list(map(cc.cicR.to_implication_proposition, line_rules))).to_polyhedron()
    for v in numpy.nditer(actual):
        try:
            int(v)
        except:
            raise Exception("found value not being int in value map")

def test_parse_empty_line_rule_should_yield_no_variables():
    m = ["(()),'PREFERRED',(),()"]
    actual = list(map(cc.cicR.from_string, m))
    for parsed in actual:
        cond, _, cons, _ = parsed
        assert len(cond) == 0
        assert len(cons) == 0

def test_parte_line_rules_from_text():
    text_lines = [
        "(('a'),('b'),['c','d'],['c','e']), 'REQUIRES_ALL',         ('a','b','c'),()",
        "[['x','d'], ('z','m')],            'REQUIRES_EXCLUSIVELY', ('a',),()",
        "[['x','d'], ('z','m')],            'FORBIDS_ALL',          ('a',),()"
    ]
    actual = cc.conjunctional_implication_proposition(
        list(
            map(
                maz.compose(
                    cc.cicR.to_implication_proposition,
                    cc.cicR.from_string
                ),
                text_lines
            )
        )
    ).to_polyhedron()
    assert actual.shape == (10,9)

def test_parse_line_rule_strings_with_different_combinations():
    line_rule_strs = [
        "(('a','b','c'),('d',)),'REQUIRES_EXCLUSIVELY',('x','y','z'),('x',)",
        "(('a',),),'REQUIRES_ALL',('x',)",
        "(('aa','aa'),),'REQUIRES_ALL',('xx','xx')",
        "(('a')),'REQUIRES_ALL',('b',)",
        "(('a','ab')),'REQUIRES_ALL',('b','ba')",
        "(['xc40','T80']),'REQUIRES_ALL',['o0']",
        "['xxx', ('yyy','zzz')],'REQUIRES_ALL',['aaa','bbb']",
        "['xxx', ['yyy','zzz']],'REQUIRES_ALL',['aaa','bbb']",
        "(['aa', 'bb'], ['cc']),'REQUIRES_ALL',('vv',)",
        "[('aa', 'bb'), ('dd')],'REQUIRES_ALL',('vv',)",
        "[],'REQUIRES_ALL',('x',)",
        "(),'REQUIRES_ALL',('x',)",
    ]
    actual = cc.conjunctional_implication_proposition(
        list(
            map(
                maz.compose(
                    cc.cicR.to_implication_proposition,
                    cc.cicR.from_string
                ),
                line_rule_strs
            )
        )
    )
    assert actual.to_polyhedron().shape == (17,25)

def test_parse_line_rule_when_an_empty_any_condition():

    line_rule_strs = [
        "[],'REQUIRES_ALL',('x'),()",
        "(),'REQUIRES_ALL',('y'),()",
    ]
    actual = list(
        map(
            maz.compose(
                cc.cicR.to_implication_proposition,
                cc.cicR.from_string
            ),
            line_rule_strs
        )
    )
    expected = [
        cc.implication_proposition(
            cc.Operator.ALL,
            cc.conditional_proposition("ALL", [
                cc.boolean_variable_proposition("x")
            ]),
            cc.conditional_proposition("ANY", [])
        ),
        cc.implication_proposition(
            cc.Operator.ALL,
            cc.conditional_proposition("ALL", [
                cc.boolean_variable_proposition("y")
            ])
        ),
    ]
    assert len(actual) == len(expected)
    for a, e in zip(actual, expected):
        assert a == e

def test_parse_line_rules_when_having_numbers_inside():

    line_rule_strs = [
        "(('$§@£_-/', 'YY-0', 'X_y5')),'REQUIRES_ALL',('1','22','345')"
    ]
    actual = list(
        map(
            maz.compose(
                cc.cicR.to_implication_proposition,
                cc.cicR.from_string
            ),
            line_rule_strs
        )
    )
    expected = [
        cc.implication_proposition(
            cc.Operator.ALL,
            cc.conditional_proposition("ALL", [
                cc.boolean_variable_proposition("1"),
                cc.boolean_variable_proposition("22"),
                cc.boolean_variable_proposition("345"),
            ]),
            cc.conditional_proposition("ALL", [
                cc.boolean_variable_proposition("$§@£_-/"),
                cc.boolean_variable_proposition("YY-0"),
                cc.boolean_variable_proposition("X_y5"),
            ])
        )
    ]
    assert actual[0] == expected[0]

# def test_matrix2cic_lines() -> list:

#     expected_line_rules = [
#         "((),'REQUIRES_ALL',())",
#         "((),'REQUIRES_ALL',('x'))",
#         "((),'REQUIRES_ALL',('x','y'))",
#         "((),'REQUIRES_ALL',('x','y','z'))",
#         "(('a'),'REQUIRES_ALL',())",
#         "(('a'),'REQUIRES_ALL',('x'))",
#         "(('a'),'REQUIRES_ALL',('x','y'))",
#         "(('a'),'REQUIRES_ALL',('x','y','z'))",
#         "(('a','b'),'REQUIRES_ALL',())",
#         "(('a','b'),'REQUIRES_ALL',('x'))",
#         "(('a','b'),'REQUIRES_ALL',('x','y'))",
#         "(('a','b'),'REQUIRES_ALL',('x','y','z'))",
#         "(('a','b','c'),'REQUIRES_ALL',())",
#         "(('a','b','c'),'REQUIRES_ALL',('x'))",
#         "(('a','b','c'),'REQUIRES_ALL',('x','y'))",
#         "(('a','b','c'),'REQUIRES_ALL',('x','y','z'))",
#         "((),'REQUIRES_ANY',())",
#         "((),'REQUIRES_ANY',('x'))",
#         "((),'REQUIRES_ANY',('x','y'))",
#         "((),'REQUIRES_ANY',('x','y','z'))",
#         "(('a'),'REQUIRES_ANY',())",
#         "(('a'),'REQUIRES_ANY',('x'))",
#         "(('a'),'REQUIRES_ANY',('x','y'))",
#         "(('a'),'REQUIRES_ANY',('x','y','z'))",
#         "(('a','b'),'REQUIRES_ANY',())",
#         "(('a','b'),'REQUIRES_ANY',('x'))",
#         "(('a','b'),'REQUIRES_ANY',('x','y'))",
#         "(('a','b'),'REQUIRES_ANY',('x','y','z'))",
#         "(('a','b','c'),'REQUIRES_ANY',())",
#         "(('a','b','c'),'REQUIRES_ANY',('x'))",
#         "(('a','b','c'),'REQUIRES_ANY',('x','y'))",
#         "(('a','b','c'),'REQUIRES_ANY',('x','y','z'))",
#         "((),'FORBIDS_ALL',())",
#         "((),'FORBIDS_ALL',('x'))",
#         "((),'FORBIDS_ALL',('x','y'))",
#         "((),'FORBIDS_ALL',('x','y','z'))",
#         "(('a'),'FORBIDS_ALL',())",
#         "(('a'),'FORBIDS_ALL',('x'))",
#         "(('a'),'FORBIDS_ALL',('x','y'))",
#         "(('a'),'FORBIDS_ALL',('x','y','z'))",
#         "(('a','b'),'FORBIDS_ALL',())",
#         "(('a','b'),'FORBIDS_ALL',('x'))",
#         "(('a','b'),'FORBIDS_ALL',('x','y'))",
#         "(('a','b'),'FORBIDS_ALL',('x','y','z'))",
#         "(('a','b','c'),'FORBIDS_ALL',())",
#         "(('a','b','c'),'FORBIDS_ALL',('x'))",
#         "(('a','b','c'),'FORBIDS_ALL',('x','y'))",
#         "(('a','b','c'),'FORBIDS_ALL',('x','y','z'))",
#         "((),'ONE_OR_NONE',())",
#         "((),'ONE_OR_NONE',('x'))",
#         "((),'ONE_OR_NONE',('x','y'))",
#         "((),'ONE_OR_NONE',('x','y','z'))",
#         "(('a'),'ONE_OR_NONE',())",
#         "(('a'),'ONE_OR_NONE',('x'))",
#         "(('a'),'ONE_OR_NONE',('x','y'))",
#         "(('a'),'ONE_OR_NONE',('x','y','z'))",
#         "(('a','b'),'ONE_OR_NONE',())",
#         "(('a','b'),'ONE_OR_NONE',('x'))",
#         "(('a','b'),'ONE_OR_NONE',('x','y'))",
#         "(('a','b'),'ONE_OR_NONE',('x','y','z'))",
#         "(('a','b','c'),'ONE_OR_NONE',())",
#         "(('a','b','c'),'ONE_OR_NONE',('x'))",
#         "(('a','b','c'),'ONE_OR_NONE',('x','y'))",
#         "(('a','b','c'),'ONE_OR_NONE',('x','y','z'))",
#     ]
#     exp_line_rules = puan.logic.cic.cicEs.from_strings(expected_line_rules).to_cicRs()
#     variables = sorted(exp_line_rules.variables())
#     actual_line_rules = puancore.linalg.matrix.matrix2crc_lines(
#         puan.vmap.value_map2matrix(
#             puancore.logic.crc.line.parsed_linerules2value_map(
#                 puancore.logic.crc.line.index_parsed_line_rules(exp_line_rules, variables, 1)
#             ),
#             len(variables),
#         ),
#         functools.partial(
#             puancore.comp.indexing,
#             variables
#         )
#     )
#     result = list(actual_line_rules)

def test_convert_one_or_none_to_matrix():

    expected_line_rules = [
        "((),'ONE_OR_NONE',())",
        "((),'ONE_OR_NONE',('x'))",
        "((),'ONE_OR_NONE',('x','y'))",
        "((),'ONE_OR_NONE',('x','y','z'))",
        "(('a'),'ONE_OR_NONE',())",
        "(('a'),'ONE_OR_NONE',('x'))",
        "(('a'),'ONE_OR_NONE',('x','y'))",
        "(('a'),'ONE_OR_NONE',('x','y','z'))",
        "(('a','b'),'ONE_OR_NONE',())",
        "(('a','b'),'ONE_OR_NONE',('x'))",
        "(('a','b'),'ONE_OR_NONE',('x','y'))",
        "(('a','b'),'ONE_OR_NONE',('x','y','z'))",
        "(('a','b','c'),'ONE_OR_NONE',())",
        "(('a','b','c'),'ONE_OR_NONE',('x'))",
        "(('a','b','c'),'ONE_OR_NONE',('x','y'))",
        "(('a','b','c'),'ONE_OR_NONE',('x','y','z'))",
    ]

    actual_matrix = cc.conjunctional_implication_proposition(list(
        map(
            maz.compose(
                cc.cicR.to_implication_proposition,
                cc.cicR.from_string
            ),
            expected_line_rules
        )
    )).to_polyhedron()

    expected_matrix_a = numpy.array([
        [-3, -3, -3, -1, -1, -1],
        [-3, -3, -1, -1, -1,  0],
        [-2, -2, -2, -1, -1,  0],
        [-2, -2, -1, -1,  0,  0],
        [-3, -1, -1, -1,  0,  0],
        [-1, -1, -1, -1,  0,  0],
        [-2, -1, -1,  0,  0,  0],
        [-1, -1, -1,  0,  0,  0],
        [-1, -1,  0,  0,  0,  0],
        [-1, -1, -1,  0,  0,  0],
        [-1, -1,  0,  0,  0,  0],
        [-1,  0,  0,  0,  0,  0],
        [ 0,  0,  0,  0,  0,  0]],
        dtype=numpy.int16
    )
    expected_vector_b = numpy.array([-10, -7, -7, -5, -4, -4, -3, -3, -2, -1, -1, -1, -1], dtype=numpy.int16)

    sorted_polyhedron = numpy.sort(actual_matrix)
    assert (sorted_polyhedron.A == expected_matrix_a).all()
    assert (sorted_polyhedron.b == expected_vector_b).all()


def test_neglect_columns():
    inputs = (
        numpy.array(  # M
            [
                    [0,-1, 1, 0, 0],
                    [0, 0,-1, 1, 0],
                    [0, 0, 0,-1, 1],
            ]),
        numpy.array(  # columns_vector
                    [1, 0, 1, 0]
            )
    )
    actual = puan.ndarray.neglect_columns(*inputs)
    expected = numpy.array([
                    [ 1, 0, 1, 0, 0],
                    [-1, 0,-1, 0, 0],
                    [ 1, 0, 0, 0, 1],
                ])
    assert numpy.array_equal(actual, expected)

def test_configuration2value_map():
    inputs = (
        [
            ('a', 'b', 'c'),
            ('c', 'd', 'e'),
        ],
        ['a', 'b', 'c', 'd', 'e']
    )
    actual = puan.ndarray.boolean_ndarray.from_list(*inputs).to_value_map()
    expected = {
        1: [
            [0, 0, 0, 1, 1, 1],
            [0, 1, 2, 2, 3, 4]
        ]
    }
    assert actual == expected


def test_reducable_matrix_columns_should_keep_zero_columns():

    """
        When reducing columns, we should not say anything
        about "zero"-columns.
    """

    M = numpy.array([
        [ 1, 0, 1, 0, 0],
        [-3,-2,-1,-1, 0],
    ], dtype="int32")

    rows, cols = puan.ndarray.reducable_rows_and_columns(M)
    assert cols[3] == 0


def test_ndint_compress():
    test_cases = [
        (
            puan.ndarray.integer_ndarray([
                [
                    [-4, 1, 2,-4,-4,-4],
                    [ 0, 0, 0, 1, 0, 0],
                ],
            ]),
            puan.ndarray.integer_ndarray([
                [-4, 1, 2, 16,-4,-4]
            ])
        ),
        (
            puan.ndarray.integer_ndarray([
                [
                    [ 0, 0, 0, 0, 0, 0],
                    [ 0, 0, 0, 0, 0, 0],
                    [ 0, 0, 0, 0, 0, 0],
                    [ 1, 2, 3, 4, 5, 6]
                ],
            ]),
            puan.ndarray.integer_ndarray([
                [ 1, 2, 4, 8, 16, 32],
            ])
        ),
        (
            puan.ndarray.integer_ndarray([
                [ 0, 0, 1, 0, 2, 3],
                [-1,-1,-1,-1, 0, 0],
                [ 0, 0, 1, 2, 0, 0],
                [ 0, 0, 1, 0, 0, 0]
            ]),
            puan.ndarray.integer_ndarray([
                -4, -4, 24, 12, 1, 2
            ])
        ),
        (
            puan.ndarray.integer_ndarray([
                [
                    [ 0, 0, 1, 0, 2, 3],
                    [-1,-1,-1,-1, 0, 0],
                    [ 0, 0, 1, 2, 0, 0],
                    [ 0, 0, 1, 0, 0, 0]
                ],
                [
                    [ 0, 0, 0, 0, 0, 0],
                    [ 0, 0, 0, 0, 0, 0],
                    [ 0, 0, 0, 0, 0, 0],
                    [ 0, 0, 0, 0, 0, 0],
                ],
                [
                    [ 0, 0, 0, 0, 0, 0],
                    [ 0, 0, 0, 0, 0, 0],
                    [ 0, 0, 0, 0, 0, 0],
                    [ 1, 2, 3, 4, 5, 6]
                ],
                [
                    [-1,-1,-1,-1, 0, 0],
                    [ 0, 0, 1, 0, 2, 3],
                    [ 0, 0, 0, 2, 1, 0],
                    [ 0, 0, 2, 1, 0, 0]
                ],
                [
                    [ 0, 0, 0, 0, 0, 0],
                    [ 1, 4, 7, 0, 0, 0],
                    [ 6, 3,-1, 0, 0, 0],
                    [-3, 0, 7, 0, 0, 0]
                ]
            ]),
            puan.ndarray.integer_ndarray([
                [-4,-4,24,12, 1, 2],
                [ 0, 0, 0, 0, 0, 0],
                [ 1, 2, 4, 8,16,32],
                [-1,-1,24,12, 6, 3],
                [-2, 1, 4, 0, 0, 0]
            ])
        ),
    ]
    for inpt, expected_output in test_cases:
<<<<<<< HEAD
        actual_output = inpt.ndint_compress(method="shadow", axis=0)
        assert numpy.array_equal(actual_output,expected_output)
=======
        actual_output = inpt.truncate()
        assert (actual_output == expected_output).all()

def test_truncate_documentation_examples():
    """Documentation example"""
    test_cases = [
        (
            puan.ndarray.integer_ndarray([1, 2, 3, 4]),
            puan.ndarray.integer_ndarray([1, 2, 4, 8])),
        (
            puan.ndarray.integer_ndarray([3, 6, 2, 8]),
            puan.ndarray.integer_ndarray([2, 4, 1, 8])),
        (
            puan.ndarray.integer_ndarray([-3, -6, 2, 8]),
            puan.ndarray.integer_ndarray([-2, -4, 1, 8])),
        (
            puan.ndarray.integer_ndarray([1, 1, 2, 2, 2, 3]),
            puan.ndarray.integer_ndarray([ 1,  1,  3,  3,  3, 12])),
        (
            puan.ndarray.integer_ndarray([
                [ 0, 0, 0, 0, 1, 2],
                [-1,-1,-1,-1, 0, 0],
                [ 0, 0, 1, 2, 0, 0],
                [ 0, 0, 1, 0, 0, 0]
                ]),
            puan.ndarray.integer_ndarray([-4, -4, 24, 12,  1,  2])),
        (
            puan.ndarray.integer_ndarray([
                [
                    [ 1,  2,  2,  2,  2],
                    [ 1, -2, -1,  2, -2],
                    [ 1,  0,  2, -1, -1],
                    [ 2,  1,  1,  0,  1]
                ], [
                    [-1,  0, -1,  2,  0],
                    [-1,  1, -2,  2, -1],
                    [ 0, -2,  1, -2,  2],
                    [ 0, -2,  2,  2,  0]
                ], [
                    [ 1, -1,  0,  1,  1],
                    [ 2, -1, -2, -2,  0],
                    [ 2,  2,  1,  1, -2],
                    [ 1, -1,  1,  0,  2]
                ]]),
            puan.ndarray.integer_ndarray([
                [ 8,  2,  2, -1,  2],
                [-1, -4,  4,  4,  2],
                [ 2, -2,  2,  1,  8]])
        )]
    for inpt, expected_output in test_cases:
        actual_output = inpt.truncate()
        assert (actual_output == expected_output).all()

def test_separable():
    """Documentation example"""
    ge = puan.ndarray.ge_polyhedron([0, -2, 1, 1])
    actual_output = ge.separable(numpy.array([
        [1,0,1],
        [1,1,1],
        [0,0,0]]))
    expected_output = numpy.array([True, False, False])
    assert numpy.array_equal(actual_output, expected_output)

def test_ineq_separate_points():
    """Documentation example"""
    input = puan.ndarray.ge_polyhedron(numpy.array([
            [ 0, 1, 0],
            [ 0, 1, -1],
            [ -1, -1, 1]
        ]))
    points = numpy.array([[1, 1], [4, 2]])
    actual = input.ineq_separate_points(points)
    expected = numpy.array([False, False, True])
    assert numpy.array_equal(actual, expected)
    input = puan.ndarray.ge_polyhedron(numpy.array([
                [ 0, 1, 0, -1],
                [ 0, 1, -1, 0],
                [ -1, -1, 1, -1]
            ]))
    points = numpy.array([
            [[1, 1, 1], [4, 2, 1]],
            [[0, 1, 0], [1, 2, 1]]
        ])
    actual = input.ineq_separate_points(points)
    expected = numpy.array([[False, False, True],
                            [False, True, False]])
    assert numpy.array_equal(actual, expected)

def test_or_get():
    """Documentation example"""
    input = dict((("a", 1), ("b", 2)))
    keys = ["1", "a"]
    actual = puan.misc.or_get(input, keys)
    expected = 1
    assert actual == expected
    input = dict((("a", 1), ("b", 2)))
    keys = ["b", "a"]
    actual = puan.misc.or_get(input, keys)
    expected = 2
    assert actual == expected
    input = dict((("a", 1), ("b", 2)))
    keys = [1]
    default_value = 0
    actual = puan.misc.or_get(input, keys, default_value)
    expected = 0
    assert actual == expected

def test_or_replace():
    """Documentation example"""
    input = dict((("a", 1), ("b", 2)))
    keys = ["1", "a"]
    value = "1"
    actual = puan.misc.or_replace(input, keys, value)
    expected = {'a': '1', 'b': 2}
    assert actual == expected
    input = dict((("a", 1), ("b", 2)))
    keys = ["b", "a"]
    value = "1"
    actual = puan.misc.or_replace(input, keys, value)
    expected = {'a': 1, 'b': '1'}
    assert actual == expected

def test_implication_proposition_to_constraints_with_default_value():

    icvp = cc.implication_conjunctional_variable_proposition(
        cc.Operator.ANY, 
        cc.conjunctional_variable_proposition(
            [
                cc.boolean_variable_proposition("x"),
                cc.boolean_variable_proposition("y"),
                cc.boolean_variable_proposition("z"),
            ],
        ),
        cc.conjunctional_variable_proposition(
            [
                cc.boolean_variable_proposition("a"),
                cc.boolean_variable_proposition("b"),
                cc.boolean_variable_proposition("c"),
            ]
        ),
        default=[
            cc.boolean_variable_proposition("z")
        ]
    )

    assert icvp.supporting_variable.id == "abcxy"
    assert sorted(map(operator.itemgetter(1), icvp.to_constraints())) == [
        [-3,-3,-3, 1, 1, 1,-8],
        [-2,-2,-2,-1,-1, 1,-6],
        [ 2, 2, 2, 1, 1,-7, 0],
    ]

def test_conjunction_proposition_to_constraints_with_default_value():

    conj_prop = cc.conjunctional_implication_proposition([
        cc.implication_proposition(
            cc.Operator.XOR, 
            cc.conditional_proposition("ALL", [
                cc.boolean_variable_proposition("x"),
                cc.boolean_variable_proposition("y"),
                cc.boolean_variable_proposition("z"),
            ]),
            cc.conditional_proposition("ALL", [
                cc.boolean_variable_proposition("a"),
                cc.boolean_variable_proposition("b"),
            ]),
            default=[
                cc.boolean_variable_proposition("z")
            ]
        )  
    ])
    assert conj_prop.to_polyhedron().shape == (4,7)
>>>>>>> 53497e3b
<|MERGE_RESOLUTION|>--- conflicted
+++ resolved
@@ -2008,10 +2008,6 @@
         ),
     ]
     for inpt, expected_output in test_cases:
-<<<<<<< HEAD
-        actual_output = inpt.ndint_compress(method="shadow", axis=0)
-        assert numpy.array_equal(actual_output,expected_output)
-=======
         actual_output = inpt.truncate()
         assert (actual_output == expected_output).all()
 
@@ -2183,5 +2179,4 @@
             ]
         )  
     ])
-    assert conj_prop.to_polyhedron().shape == (4,7)
->>>>>>> 53497e3b
+    assert conj_prop.to_polyhedron().shape == (4,7)