import ast
import functools
import puan
import puan.misc
import puan.ndarray
import puan.logic
import puan.logic.logicfunc as lf
import puan.logic.plog as pg
import puan.modules.configurator as cc
import numpy
import operator
import maz

from hypothesis import example, given, strategies as st, settings, assume

def atom_proposition_strategy():
    return st.builds(
        pg.Proposition,
        id=st.text(), 
        dtype=st.binary(min_size=1, max_size=1),
        virtual=st.binary(min_size=1, max_size=1),
        value=st.integers(min_value=-5, max_value=5),
        sign=st.binary(min_size=1, max_size=1),
    )

def proposition_strategy():

    def extend(prop):
        return st.builds(
            pg.Proposition, 
            prop,
            id=st.text(), 
            dtype=st.binary(min_size=1, max_size=1),
            virtual=st.binary(min_size=1, max_size=1),
            value=st.integers(min_value=-5, max_value=5),
            sign=st.binary(min_size=1, max_size=1),
        )

    return st.builds(
        pg.Proposition, 
        st.iterables(
            st.recursive(
                atom_proposition_strategy(), 
                extend
            ),
            max_size=5
        ),
        id=st.text(), 
        dtype=st.integers(min_value=0, max_value=1),
        virtual=st.booleans(),
        value=st.integers(min_value=-5, max_value=5),
        sign=st.sampled_from([-1,1]),
    )

@given(proposition_strategy(), st.integers(min_value=-1, max_value=1))
def test_model_assume_to_polyhedron_hypothesis(model, value):
    model.assume({model.variables[0].id: value})[0].to_polyhedron()

@settings(deadline=None)
@given(proposition_strategy(), st.integers(min_value=-1, max_value=1), st.integers(min_value=0, max_value=10))
def test_model_assume_interpretation_hypothesis(model, value, n_vars):
    
    """
        We test that if an interpretation of model is in the assumed model,
        then that implies that it is also in the original model. 
    """

    # If the model is contradiction, then we doesn't need to test (also it will not work)
    if not model.is_contradiction:
        selected_variable = numpy.random.choice(model.variables)
        assumed, consequence = model.assume({v.id: value for v in numpy.random.choice(model.variables, size=n_vars)})
        
        original_polyhedron = model.to_polyhedron(True)
        assumed_polyhedron = assumed.to_polyhedron()

        random_interpretation = {v.id: 1 for v in numpy.random.choice(assumed.variables, size=n_vars)}
        original_interpretation_vector = original_polyhedron.A.construct(*random_interpretation.items())
        assumed_interpretation_vector = assumed_polyhedron.A.construct(*random_interpretation.items())

        # Both propositions must hold:
        # 1) If assumed_interpretation is in the assumed model, then original_interpretation should be in original model 
        # 2) If original_interpretation is in the assumed model, then assumed_interpretation should be in original model 
        aint_in_amodel = all(assumed_polyhedron.A.dot(assumed_interpretation_vector) >= assumed_polyhedron.b)
        oint_in_omodel = all(original_polyhedron.A.dot(original_interpretation_vector) >= original_polyhedron.b)
        assert (not aint_in_amodel and not oint_in_omodel) or (aint_in_amodel and oint_in_omodel)

    
@given(proposition_strategy())
def test_model_variables_hypothesis(model):
    _ = model.variables

@given(proposition_strategy())
def test_specity_proposition_hypothesis(model):
    _ = model.specify()


def test_application_to_rules():
    items = [
        {"id": 0, "type": "M"},
        {"id": 1, "type": "M"},
        {"id": 2, "type": "M"},
        {"id": 3, "type": "M"},
        {"id": 4, "type": "N"},
        {"id": 5, "type": "N"},
        {"id": 6, "type": "N"},
        {"id": 7, "type": "O"},
        {"id": 8, "type": "O"},
    ]
    rules_gen = puan.logic.sta.application.to_plog(
        {
            "source": {
                "selector": {
                    "active":True,
                    "conjunctionSelector": {
                        "disjunctions":[
                            {
                                "literals":[
                                    {
                                        "key":"id",
                                        "operator":">",
                                        "value":3,
                                    }
                                ],
                            }
                        ]
                    }
                }
            },
            "target": {
                "selector": {
                    "active":True,
                    "conjunctionSelector": {
                        "disjunctions":[
                            {
                                "literals":[
                                    {
                                        "key":"id",
                                        "operator":"<=",
                                        "value":3
                                    }
                                ]
                            }
                        ]
                    }
                }
            },
            "apply": {
                "ruleType":"REQUIRES_ANY",
                "conditionRelation": "ALL"
            },
        },
        from_items=items,
    )
    rules_list = list(rules_gen)
    assert len(rules_list) == 1
    assert len(rules_list[0]["condition"]["subConditions"][0]["components"]) == 5
    assert len(rules_list[0]["consequence"]["components"]) == 4

def test_rules2variables():

    rules = [
        {
            "id": "",
            "condition": {},
            "consequence": {
                "ruleType": "REQUIRES_ALL",
                "components": [
                    {"code": "x"},
                    {"code": "y"}
                ]
            }
        },
        {
            "id": "",
            "condition": {
                "relation": "ALL",
                "subConditions": [
                    {
                        "relation": "ANY",
                        "components": [
                            {"code": "a"}
                        ]
                    },
                    {
                        "relation": "ALL",
                        "components": [
                            {"code": "b"},
                            {"code": "c"}
                        ]
                    }
                ]
            },
            "consequence": {
                "ruleType": "REQUIRES_ALL",
                "components": [
                    {"code": "x"},
                    {"code": "y"}
                ]
            }
        },
        {
            "id": "",
            "consequence": {
                "ruleType": "REQUIRES_ALL",
                "components": [
                    {"code": "z"}
                ]
            }
        },
    ]

    model = pg.All(*map(functools.partial(pg.Imply.from_cicJE, id_ident="code"), rules))
    variables = list(map(operator.attrgetter("id"), model.variables_full()))
    assert set(["a", "b", "c", "x", "y", "z"]).issubset(set(variables))

def test_rules2matrix_with_mixed_condition_rules():

    """
        Rules with mixed condition (has at least one any-relation),
        has a different parser than non-mixed. We test it here.
    """
    rules = [
        {
            "id": "B",
            "condition": {
                "relation": "ANY",
                "subConditions": [
                    {
                        "relation": "ALL",
                        "components": [
                            {"id": "a"},
                            {"id": "b"}
                        ],
                        "id":"E"
                    },
                    {
                        "relation": "ALL",
                        "components": [
                            {"id":"c"},
                            {"id":"d"}
                        ],
                        "id":"F"
                    }
                ],
                "id": "D"
            },
            "consequence": {
                "ruleType": "REQUIRES_ALL",
                "components": [
                    {"id": "x"},
                    {"id": "y"},
                ],
                "id": "C"
            }
        }
    ]
    conj_props = pg.All(*map(pg.Imply.from_cicJE, rules), id="A")
    matrix = conj_props.to_polyhedron(active=True)

    expected_feasible_configurations = matrix.A.construct(
        [("B",1),("D",1),("E",1),("F",1)],
        [("B",1),("C",1),("x",1),("y",1)],
        [("B",1),("C",1),("a",1),("b",1),("x",1),("y",1)],
        [("B",1),("D",1),("E",1),("F",1),("a",1),("c",1)]
    )
    expected_infeasible_configurations = matrix.A.construct(
       #"a  b  c  d  x  y"
       [],
       [("B",1),("C",1),("E",1),("F",1),("a",1),("b",1)],
       [("B",1),("C",1),("E",1),("F",1),("c",1),("d",1)]
    )

    eval_fn = maz.compose(all, functools.partial(operator.le, matrix.b), matrix.A.dot)
    assert all(map(eval_fn, expected_feasible_configurations))
    assert not any(map(eval_fn, expected_infeasible_configurations))

def test_extract_value_from_list_when_index_out_of_range():
    try:
        puancore.extract_value(
            from_dict={
                "m": [
                    {
                        "k": 1,
                    }
                ]
            },
            selector_string="m.1.k"
        )
        assert False
    except:
        pass

def test_extract_value_from_list_value():
    value = puan.logic.sta.application._extract_value(
        from_dict={
            'l': [
                {
                    "value": 10
                }
            ]
        },
        selector_string="l.0.value"
    )
    assert value == 10

def test_extract_value_from_list_with_lt():
    value = puan.logic.sta.application._extract_value(
        from_dict={
            'l': [
                {
                    "value": 10
                },
                {
                    "value": 8
                },
                {
                    "value": 9
                },
            ]
        },
        selector_string="l.<.value"
    )
    assert value == 10

def test_extract_value_from_list_with_gt():
    value = puan.logic.sta.application._extract_value(
        from_dict={
            'l': [
                {
                    "value": 10
                },
                {
                    "value": 8
                },
                {
                    "value": 9
                },
            ]
        },
        selector_string="l.>.value"
    )
    assert value == 9

def test_extract_value_simple():
    value = puan.logic.sta.application._extract_value(
        from_dict={
            "k": {
                "i": 0
            }
        },
        selector_string="k.i"
    )
    assert value == 0

def test_validate_item_from_assert_true():
    assert puan.logic.sta.application._validate_item_from(
        {
            "disjunctions":[
                {
                    "literals":[
                        {
                            "key":"m.k",
                            "operator":"==",
                            "value":3,
                        }
                    ]
                }
            ]
        },
        {
            "m": {
                "k": 3
            }
        }
    )

def test_validate_item_from_assert_false():
    assert not puan.logic.sta.application._validate_item_from(
        {
            "disjunctions":[
                {
                    "literals":[
                        {
                            "key":"m.0.k",
                            "operator":"==",
                            "value":4,
                        }
                    ]
                }
            ]
        },
        {
            "m": [
                {
                    "k": 3
                }
            ]
        }
    )

def test_extract_items_from():
    items = [
        {
            "m": [
                {
                    "k": {},
                }
            ],
            "n": "ney"
        },
        {
            "m": [
                {
                    "k": "mklasd",
                }
            ],
            "n": "yey"
        },
        {
            "m": [
                {
                    "k": 0,
                }
            ],
            "n": "yey"
        },
        {
            "m": [
                {
                    "k": 1,
                }
            ],
            "n": "yey"
        },
        {
            "m": [
                {
                    "k": 2,
                }
            ],
            "n": "yey"
        },
        {
            "m": [
                {
                    "k": 3,
                }
            ],
            "n": "yey"
        },
    ]
    extracted_items = puan.logic.sta.application._extract_items_from(
        {
            "disjunctions":[
                {
                    "literals":[
                        {
                            "key":"m.0.k",
                            "operator":"==",
                            "value":0,
                        },
                        {
                            "key":"m.0.k",
                            "operator":"==",
                            "value":1,
                        }
                    ],
                },
                {
                    "literals":[
                        {
                            "key":"n",
                            "operator":"==",
                            "value":"yey",
                        },
                    ],
                }
            ]
        },
        items,
    )

    assert list(extracted_items) == items[2:4]

def test_apply_selector_should_fail():
    items = [
        {
            "m": [
                {
                    "k": {},
                }
            ],
            "n": "ney"
        },
        {
            "m": [
                {
                    "k": "mklasd",
                }
            ],
            "n": "yey"
        },
        {
            "m": [
                {
                    "k": 0,
                }
            ],
            "n": "yey"
        },
        {
            "m": [
                {
                    "k": 1,
                }
            ],
            "n": "yey"
        },
        {
            "m": [
                {
                    "k": 2,
                }
            ],
            "n": "yey"
        },
        {
            "m": [
                {
                    "k": 3,
                }
            ],
            "n": "yey"
        },
    ]

    try:
        puan.logic.sta.application._apply_selector(
            selector={
                "active":True,
                "conjunctionSelector": {
                    "disjunctions":[
                        {
                            "literals":[
                                {
                                    "key":"m.0.k",
                                    "operator":"==",
                                    "value":0,
                                },
                                {
                                    "key":"m.0.k",
                                    "operator":"==",
                                    "value":1,
                                },
                            ],
                        },
                        {
                            "literals":[
                                {
                                    "key":"n",
                                    "operator":"==",
                                    "value":"yey",
                                },
                            ],
                        },
                    ]
                },
                "requirements":["EXACTLY_ONE"]
            },
            to_items=items,
        )
        assert False
    except:
        pass

def test_apply_selector_should_pass():
    items = [
        {
            "m": [
                {
                    "k": {},
                }
            ],
            "n": "ney"
        },
        {
            "m": [
                {
                    "k": "mklasd",
                }
            ],
            "n": "yey"
        },
        {
            "m": [
                {
                    "k": 0,
                }
            ],
            "n": "yey"
        },
        {
            "m": [
                {
                    "k": 2,
                }
            ],
            "n": "yey"
        },
        {
            "m": [
                {
                    "k": 3,
                }
            ],
            "n": "yey"
        },
    ]

    extracted_items = puan.logic.sta.application._apply_selector(
        selector={
            "active":True,
            "conjunctionSelector": {
                "disjunctions": [
                    {
                        "literals":[
                            {
                                "key":"m.0.k",
                                "operator":"==",
                                "value":0,
                            },
                            {
                                "key":"m.0.k",
                                "operator":"==",
                                "value":1,
                            }
                        ]
                    },
                    {
                        "literals":[
                            {
                                "key":"n",
                                "operator":"==",
                                "value":"yey",
                            },
                        ],
                    },
                ]
            },
            "requirements":[
                "EXACTLY_ONE"
            ]
        },
        to_items=items,
    )
    assert extracted_items == items[2:3]

def test_apply_collector():
    collection = puan.logic.sta.application._apply_collector(
        collector={
            "groupBy": {
                "onKey":"type",
            },
            "selector": {
                "active":True,
            }
        },
        to_items=[
            {"id": 0, "type": "M"},
            {"id": 1, "type": "M"},
            {"id": 2, "type": "M"},
            {"id": 3, "type": "M"},
            {"id": 4, "type": "N"},
            {"id": 5, "type": "N"},
            {"id": 6, "type": "N"},
            {"id": 7, "type": "O"},
            {"id": 8, "type": "O"},
        ]
    )
    assert len(collection) == 3
    assert len(collection[0]) == 4
    assert len(collection[1]) == 3
    assert len(collection[2]) == 2

def test_application_to_rules():
    items = [
        {"id": "a", "type": 1},
        {"id": "b", "type": 2},
        {"id": "c", "type": 3},
        {"id": "d", "type": 4},
        {"id": "e", "type": 5},
        {"id": "f", "type": 6},
        {"id": "g", "type": 6},
        {"id": "h", "type": 6},
        {"id": "i", "type": 7},
    ]
    model = puan.logic.sta.application.to_plog(
        {
            "source": {
                "selector": {
                    "active":True,
                    "conjunctionSelector": {
                        "disjunctions":[
                            {
                                "literals":[
                                    {
                                        "key":"type",
                                        "operator":">",
                                        "value":3,
                                    }
                                ],
                            }
                        ]
                    }
                }
            },
            "target": {
                "selector": {
                    "active":True,
                    "conjunctionSelector": {
                        "disjunctions":[
                            {
                                "literals":[
                                    {
                                        "key":"type",
                                        "operator":"<=",
                                        "value":3
                                    }
                                ]
                            }
                        ]
                    }
                }
            },
            "apply": {
                "ruleType":"REQUIRES_ANY",
                "conditionRelation": "ALL"
            },
        },
        from_items=items,
        model_id="test"
    )
    assert len(model.propositions) == 1
    first_prop = model.propositions[0]
    assert isinstance(first_prop.propositions[0], pg.AtLeast)
    assert len(first_prop.propositions[0].propositions) == 3
    assert isinstance(first_prop.propositions[1], pg.AtMost)
    assert len(first_prop.propositions[1].propositions) == 6

def test_application_to_rules_with_condition_relation():
    items = [
        {"id": 0, "type": "M"},
        {"id": 1, "type": "M"},
        {"id": 2, "type": "M"},
        {"id": 3, "type": "M"},
        {"id": 4, "type": "N"},
        {"id": 5, "type": "N"},
        {"id": 6, "type": "N"},
        {"id": 7, "type": "O"},
        {"id": 8, "type": "O"},
    ]
    model = puan.logic.sta.application.to_plog(
        {
            "source": {
                "groupBy": {
                    "onKey":"type",
                },
                "selector": {
                    "active":True,
                    "conjunctionSelector": {
                        "disjunctions":[
                            {
                                "literals":[
                                    {
                                        "key":"id",
                                        "operator":">",
                                        "value":3,
                                    }
                                ],
                            }
                        ]
                    }
                }
            },
            "target": {
                "selector": {
                    "active":True,
                    "conjunctionSelector": {
                        "disjunctions":[
                            {
                                "literals":[
                                    {
                                        "key":"id",
                                        "operator":"<=",
                                        "value":3
                                    }
                                ]
                            }
                        ]
                    }
                }
            },
            "apply": {
                "ruleType":"REQUIRES_ANY",
                "conditionRelation": "ANY",
            },
        },
        from_items=items,
    )
    assert len(model.propositions) == 2
    assert len(model.propositions[0].propositions) == 2
    assert len(model.propositions[1].propositions) == 2

def test_extract_value_with_key_missing():
    items = [
        {
            "id": 0,
            "name": "Rikard",
            "age": 31,
        },
        {
            "id": 0,
            "name": "Sara",
            "age": 26,
        },
        {
            "id": 0,
            "name": "Lisa",
        },
    ]

    applied_items = puan.logic.sta.application._apply_selector(
        selector={
            "active":True,
            "conjunctionSelector": {
                "disjunctions":[
                    {
                        "literals":[
                            {
                                "key":"age",
                                "operator":">",
                                "value":25,
                                "skipIfKeyError": True,
                            }
                        ]
                    }
                ]
            }
        },
        to_items=items,
    )
    assert len(applied_items) == 2

def test_apply_selector_will_return_no_items():
    items = [
        {"id": 0, "type": "M"},
        {"id": 1, "type": "M"},
        {"id": 2, "type": "M"},
        {"id": 3, "type": "M"},
        {"id": 4, "type": "N"},
        {"id": 5, "type": "N"},
        {"id": 6, "type": "N"},
        {"id": 7, "type": "O"},
        {"id": 8, "type": "O"},
    ]
    applied_items = puan.logic.sta.application._apply_selector(
        selector={
            "active":False,
            "conjunctionSelector": {},
        },
        to_items=items
    )
    assert len(applied_items) == 0

def test_apply_selector_will_return_all_items():
    items = [
        {"id": 0, "type": "M"},
        {"id": 1, "type": "M"},
        {"id": 2, "type": "M"},
        {"id": 3, "type": "M"},
        {"id": 4, "type": "N"},
        {"id": 5, "type": "N"},
        {"id": 6, "type": "N"},
        {"id": 7, "type": "O"},
        {"id": 8, "type": "O"},
    ]
    applied_items = puan.logic.sta.application._apply_selector(
        selector={
            "active":True,
            "conjunctionSelector": {},
        },
        to_items=items
    )
    assert len(applied_items) == len(items)

def test_application_with_no_item_hits_should_yield_no_rules():

    """
        When there are no variable hits from neither source or targets,
        then there should be no rules created. There was a risk before of
        creating a rule with no condition nor consequence.components.
    """

    application = {
        "variables": [
            {
                "key": "variable",
                "value": "c"
            }
        ],
        "source": {
            "selector": {
                "active": True,
                "conjunctionSelector": {
                    "disjunctions": [
                        {
                            "literals": [
                                {
                                    "key": "id",
                                    "operator": "==",
                                    "value": "$variable"
                                }
                            ]
                        }
                    ]
                }
            }
        },
        "target": {
            "selector": {
                "active": True,
                "conjunctionSelector": {
                    "disjunctions": [
                        {
                            "literals": [
                                {
                                    "key": "category.id",
                                    "operator": "==",
                                    "value": "$variable"
                                }
                            ]
                        }
                    ]
                }
            }
        },
        "apply": {
            "ruleType": "REQUIRES_EXCLUSIVELY"
        }
    }
    items = [
        {"category": {"id": "X"}, "id": "a"},
        {"category": {"id": "X"}, "id": "b"},
        {"category": {"id": "Y"}, "id": "a"},
        {"category": {"id": "Y"}, "id": "b"},
    ]
    model = puan.logic.sta.application.to_plog(application, items)
    assert len(model.propositions) == 0


def test_reduce_matrix():
    
    matrix = puan.ndarray.ge_polyhedron(numpy.array([
        [-1,-1,-1, 1, 0, 2], # stay
        [-2, 0, 0, 0, 0, 0], # remove
        [ 0,-1, 1, 1, 0, 0], # stay
        [-3,-2,-1,-1, 0, 0], # stay
        [-4,-1,-1,-1,-1,-1], # stay
        [ 2, 1, 1, 1, 1, 1], # stay
        [ 0, 0, 0, 0, 0, 0], # remove
        [ 0, 1, 1, 0, 1,-1], # stay
        [ 2, 1, 1, 0, 0, 0], # stay
    ]))
    reducable_rows = puan.ndarray.reducable_rows(matrix)
    actual = puan.ndarray.reduce(matrix, rows_vector=reducable_rows)
    expected = numpy.array([
        [-1,-1,-1, 1, 0, 2], 
        [ 0,-1, 1, 1, 0, 0], 
        [-3,-2,-1,-1, 0, 0], 
        [-4,-1,-1,-1,-1,-1], 
        [ 2, 1, 1, 1, 1, 1], 
        [ 0, 1, 1, 0, 1,-1], 
        [ 2, 1, 1, 0, 0, 0], 
    ])
    assert numpy.array_equal(actual,expected)


def test_reducable_columns_approx():
    input = puan.ndarray.ge_polyhedron(numpy.array([[0, -1, -1, -1]]))
    actual = input.reducable_columns_approx()
    expected = numpy.array([0, 0, 0])
    assert numpy.array_equal(actual, expected)
    input = puan.ndarray.ge_polyhedron(numpy.array([[3, 1, 1, 1]]))
    actual = input.reducable_columns_approx()
    expected = numpy.array([1, 1, 1])
    assert numpy.array_equal(actual, expected)
    input = puan.ndarray.ge_polyhedron(numpy.array([[0, 1, 1, -3]]))
    actual = input.reducable_columns_approx()
    expected = numpy.array([numpy.nan, numpy.nan, 0])
    assert numpy.array_equal(actual, expected, equal_nan=True)
    input = puan.ndarray.ge_polyhedron(numpy.array([[2, 1, 1, -1]]))
    actual = input.reducable_columns_approx()
    expected = numpy.array([1, 1, 0])
    assert numpy.array_equal(actual, expected)
    input = puan.ndarray.ge_polyhedron(numpy.array([
        [ 0,-1, 1, 0, 0, 0], # 1
        [ 0, 0,-1, 1, 0, 0], # 2
        [-1,-1, 0,-1, 0, 0], # 3 1+2+3 -> Force not variable 0
    ]))
    actual = input.reducable_columns_approx()
    expected = numpy.array([ 0, 0, 0, 0, 0])*numpy.nan
    assert numpy.array_equal(actual, expected, equal_nan=True)
    input = puan.ndarray.ge_polyhedron(numpy.array([
        [1, 1],
        [1, -1]
    ]))
    actual = input.reducable_columns_approx()
    expected = numpy.array([numpy.nan])
    assert numpy.array_equal(actual, expected, equal_nan=True)
    input = puan.ndarray.ge_polyhedron(numpy.array([
        [0,-1,-1, 0, 0],
        [0, 0, 0,-1,-1]]),
        [
            puan.variable("0", 1, True),
            puan.variable("a", 0, False),
            puan.variable("b", 0, False),
            puan.variable("c", 0, False),
            puan.variable("d", 0, False)
        ])
    actual = input.reducable_columns_approx()
    expected = numpy.array([0,0,0,0])
    assert numpy.array_equal(actual, expected, equal_nan=True)




# def test_split_ruleset():
#     rules = [
#         {'condition': {
#             'relation': "ALL",
#             'subConditions': [{
#                 'relation': "ALL",
#                 'components': [
#                     {'id': 'a'},
#                     {'id': 'b'}
#                     ]
#                 }]
#             },
#         'consequence': {
#             'ruleType': 'REQUIRES_ANY',
#             'components': [
#                 {'id': 'j'},
#                 {'id': 'k'}
#                 ]
#             }
#         },
#         {'condition': {
#             'relation': "ALL",
#             'subConditions': [{
#                 'relation': "ANY",
#                 'components': [
#                     {'id': 'b'},
#                     {'id': 'c'}
#                     ]
#                 }]
#             },
#         'consequence': {
#             'ruleType': 'REQUIRES_ALL',
#             'components': [
#                 {'id': 'l'},
#                 {'id': 'm'}
#                 ]
#             }
#         },
#         {'condition': {
#             'relation': "ALL",
#             'subConditions': []
#             },
#         'consequence': {
#             'ruleType': 'REQUIRES_ALL',
#             'components': [
#                 {'id': 'a'},
#                 {'id': 'n'}
#                 ]
#             }
#         },
#         {'condition': {
#             'relation': "ALL",
#             'subConditions': []
#             },
#         'consequence': {
#             'ruleType': 'REQUIRES_ALL',
#             'components': [
#                 {'id': 'o'},
#                 {'id': 'p'}
#                 ]
#             }
#         },
#         {'condition': {
#             'relation': "ALL",
#             'subConditions': [{
#                 'relation': "ALL",
#                 'components': [
#                     {'id': 'p'},
#                     ]
#                 }]
#             },
#         'consequence': {
#             'ruleType': 'REQUIRES_ALL',
#             'components': [
#                 {'id': 'q'},
#                 ]
#             }
#         }
#     ]
#     expected_result = [
#         [
#             {'condition': {'relation': 'ALL', 'subConditions': [{'relation': 'ALL', 'components': [{'id': 'a'}, {'id': 'b'}]}]}, 'consequence': {'ruleType': 'REQUIRES_ANY', 'components': [{'id': 'j'}, {'id': 'k'}]}},
#             {'condition': {'relation': 'ALL', 'subConditions': []}, 'consequence': {'ruleType': 'REQUIRES_ALL', 'components': [{'id': 'a'}, {'id': 'n'}]}},
#             {'condition': {'relation': 'ALL', 'subConditions': [{'relation': 'ANY', 'components': [{'id': 'b'}, {'id': 'c'}]}]}, 'consequence': {'ruleType': 'REQUIRES_ALL', 'components': [{'id': 'l'}, {'id': 'm'}]}}
#         ],
#         [
#             {'condition': {'relation': 'ALL', 'subConditions': []}, 'consequence': {'ruleType': 'REQUIRES_ALL', 'components': [{'id': 'o'}, {'id': 'p'}]}},
#             {'condition': {'relation': 'ALL', 'subConditions': [{'relation': 'ALL', 'components': [{'id': 'p'}]}]}, 'consequence': {'ruleType': 'REQUIRES_ALL', 'components': [{'id': 'q'}]}}
#         ]
#     ]
#     split_ruleset = puan.logic.cic.cicJEs.split(rules)
#     #assert split_ruleset == expected_result

def test_cicJE_to_implication_proposition():

    actual_output = pg.Imply.from_cicJE({
        "condition": {
            "relation": "ALL",
            "subConditions": [
                {
                    "relation": "ANY",
                    "components": [
                        {"id": "x"},
                        {"id": "y"}
                    ]
                },
                {
                    "relation": "ANY",
                    "components": [
                        {"id": "a"},
                        {"id": "b"}
                    ]
                }
            ]
        },
        "consequence": {
            "ruleType": "REQUIRES_ALL",
            "components": [
                {"id": "m"},
                {"id": "n"},
                {"id": "o"},
            ]
        }
    })

    expected_output = pg.Imply(
        pg.All(
            pg.Any(*"xy"),
            pg.Any(*"ab"),
        ),
        pg.All(*"mno")
    )
    assert actual_output == expected_output

def test_neglect_columns():
    inputs = (
        numpy.array(  # M
            [
                    [0,-1, 1, 0, 0],
                    [0, 0,-1, 1, 0],
                    [0, 0, 0,-1, 1],
            ]),
        numpy.array(  # columns_vector
                    [1, 0, 1, 0]
            )
    )
    actual = puan.ndarray.neglect_columns(*inputs)
    expected = numpy.array([
                    [ 1, 0, 1, 0, 0],
                    [-1, 0,-1, 0, 0],
                    [ 1, 0, 0, 0, 1],
                ])
    assert numpy.array_equal(actual, expected)

def test_configuration2value_map():
    inputs = (
        [
            ('a', 'b', 'c'),
            ('c', 'd', 'e'),
        ],
        ['a', 'b', 'c', 'd', 'e']
    )
    actual = puan.ndarray.boolean_ndarray.from_list(*inputs).to_value_map()
    expected = {
        1: [
            [0, 0, 0, 1, 1, 1],
            [0, 1, 2, 2, 3, 4]
        ]
    }
    assert actual == expected


def test_reducable_matrix_columns_should_keep_zero_columns():

    """
        When reducing columns, we should not say anything
        about "zero"-columns.
    """

    M = puan.ndarray.ge_polyhedron([
        [ 1, 0, 1, 0, 0],
        [-3,-2,-1,-1, 0],
    ]).astype(numpy.int32)

    rows, cols = M.reducable_rows_and_columns()
    assert numpy.isnan(cols[3])
    assert cols[1] == 1


def test_ndint_compress():
    test_cases = [
        (
            puan.ndarray.integer_ndarray([
                [
                    [-4, 1, 2,-4,-4,-4],
                    [ 0, 0, 0, 1, 0, 0],
                ],
            ]),
            puan.ndarray.integer_ndarray([
                [-4, 1, 2, 16,-4,-4]
            ]),
            0
        ),
        (
            puan.ndarray.integer_ndarray([
                [
                    [ 0, 0, 0, 0, 0, 0],
                    [ 0, 0, 0, 0, 0, 0],
                    [ 0, 0, 0, 0, 0, 0],
                    [ 1, 2, 3, 4, 5, 6]
                ],
            ]),
            puan.ndarray.integer_ndarray([
                [ 1, 2, 4, 8, 16, 32],
            ]),
            0
        ),
        (
            puan.ndarray.integer_ndarray([
                [ 0, 0, 1, 0, 2, 3],
                [-1,-1,-1,-1, 0, 0],
                [ 0, 0, 1, 2, 0, 0],
                [ 0, 0, 1, 0, 0, 0]
            ]),
            puan.ndarray.integer_ndarray([
                -4, -4, 24, 12, 1, 2
            ]),
            0
        ),
        (
            puan.ndarray.integer_ndarray([
                [
                    [ 0, 0, 1, 0, 2, 3],
                    [-1,-1,-1,-1, 0, 0],
                    [ 0, 0, 1, 2, 0, 0],
                    [ 0, 0, 1, 0, 0, 0]
                ],
                [
                    [ 0, 0, 0, 0, 0, 0],
                    [ 0, 0, 0, 0, 0, 0],
                    [ 0, 0, 0, 0, 0, 0],
                    [ 0, 0, 0, 0, 0, 0],
                ],
                [
                    [ 0, 0, 0, 0, 0, 0],
                    [ 0, 0, 0, 0, 0, 0],
                    [ 0, 0, 0, 0, 0, 0],
                    [ 1, 2, 3, 4, 5, 6]
                ],
                [
                    [-1,-1,-1,-1, 0, 0],
                    [ 0, 0, 1, 0, 2, 3],
                    [ 0, 0, 0, 2, 1, 0],
                    [ 0, 0, 2, 1, 0, 0]
                ],
                [
                    [ 0, 0, 0, 0, 0, 0],
                    [ 1, 4, 7, 0, 0, 0],
                    [ 6, 3,-1, 0, 0, 0],
                    [-3, 0, 7, 0, 0, 0]
                ]
            ]),
            puan.ndarray.integer_ndarray([
                [-4,-4,24,12, 1, 2],
                [ 0, 0, 0, 0, 0, 0],
                [ 1, 2, 4, 8,16,32],
                [-1,-1,24,12, 6, 3],
                [-2, 1, 4, 0, 0, 0]
            ]),
            0
        ),
    ]
    for inpt, expected_output, axis in test_cases:
        actual_output = inpt.ndint_compress(method="shadow", axis=axis)
        assert numpy.array_equal(actual_output, expected_output)

def test_implication_propositions_should_not_share_id():

    a_req_b = pg.Imply("a","b", id="a_req_b").to_dict()
    b_req_c = pg.Imply("b","c", id="b_req_c").to_dict()

    for k,v in a_req_b.items():
        assert (not k in b_req_c) or b_req_c[k] == v, f"{k} is ambivalent: means both {v} and {b_req_c[k]}"

def test_bind_relations_to_compound_id():

    model = pg.All(
        pg.Any("a","b",id="B"),
        pg.Any("c","d",id="C"),
        pg.Any("C","B",id="A"),
        id="model"
    )
    assert len(model.propositions) == 3

def test_dont_override_propositions():

    model = pg.All(
        pg.Imply(pg.Proposition(id="xor_xy", dtype=0, virtual=True), pg.All(*"abc")),
        pg.Xor("x","y", id="xor_xy"),
    )
    assert model.xor_xy.virtual == next(filter(lambda x: x.id == "xor_xy", model.to_polyhedron().variables)).virtual, f"models 'xor_xy' is virtual while models polyhedrons 'xor_xy' is not"

def test_reduce_columns_with_column_variables():

    ph = puan.ndarray.ge_polyhedron([
            [ 1, 1, 1, 0, 0],
            [ 0, 0, 1,-2, 1],
            [-1, 0,-1,-1,-1],
        ],
        puan.variable.from_strings(*"0abcd")
    )
    ph_red = ph.reduce_columns(ph.A.construct(*{"a": 1}.items(), default_value=numpy.nan, dtype=float))
    assert not any((v.id == "a" for v in ph_red.index))
    assert ph_red.shape[0] == 3
    assert ph_red.shape[1] == 4
    assert ph_red.A.shape[1] == ph_red.A.variables.size

def test_reduce_rows_with_variable_index():

    ph = puan.ndarray.ge_polyhedron([
            [ 1, 1, 1, 0, 0],
            [ 0, 0, 1,-2, 1],
            [-1, 0,-1,-1,-1],
        ],
        puan.variable.from_strings(*"0abcd"),
        puan.variable.from_strings(*"ABC"),
    )
    ph_red = ph.reduce_rows([1,0,0])
    assert not any((v.id == "A" for v in ph_red.index))
    assert ph_red.shape[0] == 2
    assert ph_red.shape[1] == 5
    assert ph_red.shape[0] == ph_red.index.size

def test_assume_when_xor_on_top_propositions():

    model = pg.All(
        pg.Xor("p","q", id="B"),
        pg.Imply(
            pg.All("p","g", id="E"),
            pg.All("x","y","z", id="F"),
            id="C",
        ),
        pg.Imply(
            pg.All("q","g", id="G"),
            pg.All("a","b","c", id="H"),
            id="D",
        ),
        id="A",
    )

    expected_assumed_model = pg.All(
        pg.Imply(
            pg.All("g", id="E"),
            pg.All("x","y","z", id="F"),
        ),
        pg.Any(
            "G",
            pg.All("a","b","c", id="H"),
            id="D"
        ),
        id="A",
    )

    # when assuming p here we see that q cannot ever be selected (since first rule will be broken). Therefore, third proposition
    # will always be true (q=0 implies All("q","h") = False and therefore pg.Imply(pg.All("q","h"), pg.All("a","y","c"))) = True)
    # I.e pg.Imply("g", pg.All("x","y","z")) should be left in model and h,a,b,c will be unbound
    actual_assumed_model, _ = model.assume({"p": 1})
    assert actual_assumed_model == expected_assumed_model

def test_logicfunc():
    test_cases = [
        (
            # Relation any between two constraints of types 1 1 (Any Any)
            ((1, 1, [((0, 0, 0), (1, 2, 3), (1, 1, 1), 1, 4), ((0, 0), (5, 6), (1, 1), 1, 7)], 0), True),
            # Possible to merge to one constraint
            (1, 1, [((0, 0, 0, 0, 0), (1,2,3,5,6), (1,1,1,1,1), 1, 0)], 0)
        ),
        (
            # Relation any between two constraints of types 1 2 (Any Atmost N-1)
            ((1, 1, [((0, 0, 0), (1, 2, 3), (1, 1, 1), 1, 4), ((0, 0, 0, 0), (5, 6, 7, 8), (-1, -1, -1, -1), -3, 9)], 0), True),
            # Possible to merge to one constraint
            (1, 1, [((0, 0, 0, 0, 0, 0, 0), (1,2,3,5,6,7,8), (4,4,4,-1,-1,-1,-1), 0, 0)], 0)
        ),
        (
            # Relation any between two constraints of types 1 3 (Any None)
            ((1, 1, [((0, 0, 0), (1, 2, 3), (1, 1, 1), 1, 4), ((0, 0, 0, 0), (5, 6, 7, 8), (-1, -1, -1, -1), 0, 9)], 0), True),
            # Possible to merge to one constraint
            (1, 1, [((0, 0, 0, 0, 0, 0 ,0), (1,2,3,5,6,7,8), (4,4,4,-1,-1,-1,-1), 0, 0)], 0)
        ),
        (
            # Relation any between two constraints of types 1 4 (Any All)
            ((1, 1, [((0, 0, 0), (1, 2, 3), (1, 1, 1), 1, 4), ((0, 0, 0, 0), (5, 6, 7, 8), (1, 1, 1, 1), 4, 9)], 0), True),
            # Possible to merge to one constraint
            (1, 1, [((0, 0, 0, 0, 0, 0, 0), (1,2,3,5,6,7,8), (4,4,4,1,1,1,1), 4, 0)], 0)
        ),
        (
            # Relation any between two constraints of types 1 5 (Any Atleast n)
            ((1, 1, [((0, 0, 0), (1, 2, 3), (1, 1, 1), 1, 4), ((0, 0, 0, 0), (5, 6, 7, 8), (1, 1, 1, 1), 2, 9)], 0), True),
            # Possible to merge to one constraint
            (1, 1, [((0, 0, 0, 0, 0, 0, 0), (1,2,3,5,6,7,8), (4,4,4,1,1,1,1), 2, 0)], 0)
        ),
        (
            # Relation any between two constraints of types 1 6 (Any Atmost n)
            ((1, 1, [((0, 0, 0), (1, 2, 3), (1, 1, 1), 1, 4), ((0, 0, 0, 0), (5, 6, 7, 8), (-1, -1, -1, -1), -2, 9)], 0), True),
            # Possible to merge to one constraint
            (1, 1, [((0, 0, 0, 0, 0, 0, 0), (1,2,3,5,6,7,8), (4,4,4,-1,-1,-1,-1), -2, 0)], 0)
        ),
        (
            # Relation any between two constraints of types 2 2 (Atmost N-1 Atmost N-1)
            ((1, 1, [((0, 0, 0), (1, 2, 3), (-1, -1, -1), -2, 4), ((0, 0, 0, 0), (5, 6, 7, 8), (-1, -1, -1, -1), -3, 9)], 0), True),
            # Possible to merge to one constraint
            (1, 1, [((0, 0, 0, 0, 0, 0, 0), (1,2,3,5,6,7,8), (-4,-4,-4,-1,-1,-1,-1), -15, 0)], 0)
        ),
        (
            # Relation any between two constraints of types 2 3 (Atmost N-1 None)
            ((1, 1, [((0, 0, 0), (1, 2, 3), (-1, -1, -1), -2, 4), ((0, 0, 0, 0), (5, 6, 7, 8), (-1, -1, -1, -1), 0, 9)], 0), True),
            # Possible to merge to one constraint
            (1, 1, [((0, 0, 0, 0, 0, 0, 0), (1,2,3,5,6,7,8), (-1,-1,-1,-3,-3,-3,-3), -12, 0)], 0)
        ),
        (
            # Relation any between two constraints of types 2 4 (Atmost N-1 All)
            ((1, 1, [((0, 0, 0), (1, 2, 3), (-1, -1, -1), -2, 4), ((0, 0, 0, 0), (5, 6, 7, 8), (1, 1, 1, 1), 4, 9)], 0), True),
            # Possible to merge to one constraint
            (1, 1, [((0, 0, 0, 0, 0, 0, 0), (1,2,3,5,6,7,8), (-4,-4,-4,1,1,1,1), -8, 0)], 0)
        ),
        (
            # Relation any between two constraints of types 2 5 (Atmost N-1 Atleast n)
            ((1, 1, [((0, 0, 0), (1, 2, 3), (-1, -1, -1), -2, 4), ((0, 0, 0, 0), (5, 6, 7, 8), (1, 1, 1, 1), 2, 9)], 0), True),
            # Possible to merge to one constraint
            (1, 1, [((0, 0, 0, 0, 0, 0, 0), (1,2,3,5,6,7,8), (-4,-4,-4,1,1,1,1), -10, 0)], 0)
        ),
        (
            # Relation any between two constraints of types 2 6 (Atmost N-1 Atmost n)
            ((1, 1, [((0, 0, 0), (1, 2, 3), (-1, -1, -1), -2, 4), ((0, 0, 0, 0), (5, 6, 7, 8), (-1, -1, -1, -1), -2, 9)], 0), True),
            # Possible to merge to one constraint
            (1, 1, [((0, 0, 0, 0, 0, 0, 0), (1,2,3,5,6,7,8), (-4,-4,-4,-1,-1,-1,-1), -14, 0)], 0)
        ),
        (
            # Relation any between two constraints of types 3 3 (None None)
            ((1, 1, [((0, 0, 0), (1, 2, 3), (-1, -1, -1), 0, 4), ((0, 0, 0, 0), (5, 6, 7, 8), (-1, -1, -1, -1), 0, 9)], 0), True),
            # Not possible to merge to one constraint, but could be merged to min(n1,n2) constraints without introducing new variable
            (3, 1, [
                ((0, 0, 0, 0, 0), (1,5,6,7,8), (-4,-1,-1,-1,-1), -4, 0),
                ((0, 0, 0, 0, 0), (2,5,6,7,8), (-4,-1,-1,-1,-1), -4, 0),
                ((0, 0, 0, 0, 0), (3,5,6,7,8), (-4,-1,-1,-1,-1), -4, 0)], 0)
        ),
        (
            # Relation any between two constraints of types 3 4 (None All)
            ((1, 1, [((0, 0, 0), (1, 2, 3), (-1, -1, -1), 0, 4), ((0, 0), (5, 6), (1, 1), 2, 9)], 0), True),
            # Not possible to merge to one constraint, but could be merged to min(n1,n2) constraints without introducing new variable
            (2, 1, [
                ((0, 0, 0, 0), (5,1,2,3), (3,-1,-1,-1), 0, 0),
                ((0, 0, 0, 0), (6,1,2,3), (3,-1,-1,-1), 0, 0)], 0)
        ),
        (
            # Relation any between two constraints of types 3 4 (None All)
            ((1, 1, [((0, 0, 0), (1, 2, 3), (-1, -1, -1), 0, 4), ((0, 0), (5, 6), (1, 1), 2, 9)], 0), False),
            # Not possible to merge to one constraint
            (3, 1, [
                ((0, 0), (4,9), (1,1), 1, 0),
                ((0, 0, 0, 0), (1,2,3,4), (-1,-1,-1,-3), -3, 4),
                ((0, 0, 0), (5,6,9), (1,1,-2), 0, 9)], 0)
        ),
        (
            # Relation any between two constraints of types 3 5 (None Atleast n)
            ((1, 1, [((0, 0, 0), (1, 2, 3), (-1, -1, -1), 0, 4), ((0, 0, 0, 0), (5, 6, 7, 8), (1, 1, 1, 1), 2, 9)], 0), True),
            # Not possible to merge to one constraint
            (3, 1, [
                ((0, 0, 0, 0, 0), (1,5,6,7,8), (-4,1,1,1,1), -2, 0),
                ((0, 0, 0, 0, 0), (2,5,6,7,8), (-4,1,1,1,1), -2, 0),
                ((0, 0, 0, 0, 0), (3,5,6,7,8), (-4,1,1,1,1), -2, 0),], 0)
        ),
        (
            # Relation any between two constraints of types 3 6 (None Atmost n)
            ((1, 1, [((0, 0, 0), (1, 2, 3), (-1, -1, -1), 0, 4), ((0, 0, 0, 0), (5, 6, 7, 8), (-1, -1, -1, -1), -2, 9)], 0), True),
            # Not possible to merge to one constraint
            (3, 1, [
                ((0, 0, 0, 0, 0), (1,5,6,7,8), (-4,-1,-1,-1,-1), -6, 0),
                ((0, 0, 0, 0, 0), (2,5,6,7,8), (-4,-1,-1,-1,-1), -6, 0),
                ((0, 0, 0, 0, 0), (3,5,6,7,8), (-4,-1,-1,-1,-1), -6, 0),], 0)
        ),
        (
            # Relation any between two constraints of types 4 4 (All All)
            ((1, 1, [((0, 0, 0), (1, 2, 3), (1, 1, 1), 3, 4), ((0, 0, 0, 0), (5, 6, 7, 8), (1, 1, 1, 1), 4, 9)], 0), True),
            # Not possible to merge to one constraint
            (3, 1, [
                ((0, 0, 0, 0, 0), (1,5,6,7,8), (4,1,1,1,1), 4, 0),
                ((0, 0, 0, 0, 0), (2,5,6,7,8), (4,1,1,1,1), 4, 0),
                ((0, 0, 0, 0, 0), (3,5,6,7,8), (4,1,1,1,1), 4, 0),], 0)
        ),
        (
            # Relation any between two constraints of types 4 5 (All Atleast n)
            ((1, 1, [((0, 0, 0), (1, 2, 3), (1, 1, 1), 3, 4), ((0, 0, 0, 0), (5, 6, 7, 8), (1, 1, 1, 1), 2, 9)], 0), True),
            # Not possible to merge to one constraint
            (3, 1, [
                ((0, 0, 0, 0, 0), (1,5,6,7,8), (4,1,1,1,1), 2, 0),
                ((0, 0, 0, 0, 0), (2,5,6,7,8), (4,1,1,1,1), 2, 0),
                ((0, 0, 0, 0, 0), (3,5,6,7,8), (4,1,1,1,1), 2, 0),], 0)
        ),
        (
            # Relation any between two constraints of types 4 6 (All Atmost n)
            ((1, 1, [((0, 0, 0), (1, 2, 3), (1, 1, 1), 3, 4), ((0, 0, 0, 0), (5, 6, 7, 8), (-1, -1, -1, -1), -2, 9)], 0), True),
            # Not possible to merge to one constraint
            (3, 1, [
                ((0, 0, 0, 0, 0), (1,5,6,7,8), (4,-1,-1,-1,-1), -2, 0),
                ((0, 0, 0, 0, 0), (2,5,6,7,8), (4,-1,-1,-1,-1), -2, 0),
                ((0, 0, 0, 0, 0), (3,5,6,7,8), (4,-1,-1,-1,-1), -2, 0),], 0)
        ),
        (
            # Relation any between two constraints of types 5 5 (Atleast n Atleast n)
            ((1, 1, [((0, 0, 0, 0), (1, 2, 3, 4), (1, 1, 1, 1), 2, 9), ((0, 0, 0, 0), (5, 6, 7, 8), (1, 1, 1, 1), 2, 10)], 0), True),
            # Not possible to merge to one constraint
            (3, 1, [
                ((0, 0), (9, 10), (1,1), 1, 0),
                ((0, 0, 0, 0, 0), (1,2,3,4,9), (1,1,1,1,-2), 0, 9),
                ((0, 0, 0, 0, 0), (5,6,7,8,10), (1,1,1,1,-2), 0, 10),], 0)
        ),
        (
            # Relation any between two constraints of types 5 6 (Atleast n Atmost n)
            ((1, 1, [((0, 0, 0, 0), (1, 2, 3, 4), (1, 1, 1, 1), 2, 9), ((0, 0, 0, 0), (5, 6, 7, 8), (-1, -1, -1, -1), -2, 10)], 0), True),
            # Not possible to merge to one constraint
            (3, 1, [
                ((0, 0), (9, 10), (1,1), 1, 0),
                ((0, 0, 0, 0, 0), (1,2,3,4,9), (1,1,1,1,-2), 0, 9),
                ((0, 0, 0, 0, 0), (5,6,7,8,10), (-1,-1,-1,-1,-2), -4, 10),], 0)
        ),
        (
            # Relation any between two constraints of types 6 6 (Atmost n Atmost n)
            ((1, 1, [((0, 0, 0, 0), (1, 2, 3, 4), (-1, -1, -1, -1), -2, 9), ((0, 0, 0, 0), (5, 6, 7, 8), (-1, -1, -1, -1), -2, 10)], 0), True),
            # Not possible to merge to one constraint
            (3, 1, [
                ((0, 0), (9, 10), (1,1), 1, 0),
                ((0, 0, 0, 0, 0), (1,2,3,4,9), (-1,-1,-1,-1,-2), -4, 9),
                ((0, 0, 0, 0, 0), (5,6,7,8,10), (-1,-1,-1,-1,-2), -4, 10),], 0)
        ),
        (
            # Relation any between four constraints of types 1 (Any)
            ((1, 1, [
                ((0,), (1,), (1,), 1, 5),
                ((0,), (2,), (1,), 1, 6),
                ((0,), (3,), (1,), 1, 7),
                ((0,), (4,), (1,), 1, 8)], 0), True),
            # Possible to merge to one constraint
            (1, 1, [((0, 0, 0, 0), (1, 2, 3, 4), (1,1,1,1), 1, 0),], 0)
        ),
        (
            # Relation all between two constraints of types 1 1 (Any Any)
            ((2, 1, [((0, 0, 0), (1, 2, 3), (1, 1, 1), 1, 4), ((0, 0), (5, 6), (1, 1), 1, 7)], 0), True),
            # Possible to merge to one constraint
            (1, 1, [
                ((0, 0, 0, 0), (5,1,2,3), (3,1,1,1), 4, 0),
                ((0, 0, 0, 0), (6,1,2,3), (3,1,1,1), 4, 0)], 0)
        ),
        (
            # Relation all between two constraints of types 1 2 (Any Atmost N-1)
            ((2, 1, [((0, 0, 0), (1, 2, 3), (1, 1, 1), 1, 4), ((0, 0, 0, 0), (5, 6, 7, 8), (-1, -1, -1, -1), -3, 9)], 0), True),
            # Possible to merge to one constraint
            (3, 1, [
                ((0, 0), (4, 9), (1,1), 2, 0),
                ((0, 0, 0, 0), (1,2,3,4), (1, 1, 1,-1), 0, 4),
                ((0,0,0,0,0),(5,6,7,8,9),(-1, -1, -1, -1, -1), -4, 9)], 0)
        ),
        (
            # Relation all between two constraints of types 1 3 (Any None)
            ((2, 1, [((0, 0, 0), (1, 2, 3), (1, 1, 1), 1, 4), ((0, 0, 0, 0), (5, 6, 7, 8), (-1, -1, -1, -1), 0, 9)], 0), True),
            # Possible to merge to one constraint
            (1, 1, [((0, 0, 0, 0, 0, 0 ,0), (1,2,3,5,6,7,8), (1,1,1,3,3,3,3), 1, 0)], 0)
        ),
        (
            # Relation all between two constraints of types 1 4 (Any All)
            ((2, 1, [((0, 0, 0), (1, 2, 3), (1, 1, 1), 1, 4), ((0, 0, 0, 0), (5, 6, 7, 8), (1, 1, 1, 1), 4, 9)], 0), True),
            # Possible to merge to one constraint
            (1, 1, [((0, 0, 0, 0, 0, 0, 0), (1,2,3,5,6,7,8), (1,1,1,3,3,3,3), 13, 0)], 0)
        ),
        (
            # Relation all between two constraints of types 1 5 (Any Atleast n)
            ((2, 1, [((0, 0, 0), (1, 2, 3), (1, 1, 1), 1, 4), ((0, 0, 0, 0), (5, 6, 7, 8), (1, 1, 1, 1), 2, 9)], 0), True),
            # Not possible to merge to one constraint
            (1, 1, [
                ((0, 0, 0, 0, 0), (1,5,6,7,8), (4,1,1,1,1), 6, 0),
                ((0, 0, 0, 0, 0), (2,5,6,7,8), (4,1,1,1,1), 6, 0),
                ((0, 0, 0, 0, 0), (3,5,6,7,8), (4,1,1,1,1), 6, 0)], 0)
        ),
        (
            # Relation all between two constraints of types 1 6 (Any Atmost n)
            ((2, 1, [((0, 0, 0), (1, 2, 3), (1, 1, 1), 1, 4), ((0, 0, 0, 0), (5, 6, 7, 8), (-1, -1, -1, -1), -2, 9)], 0), True),
            # Possible to merge to one constraint
            (1, 1, [
                ((0, 0, 0, 0, 0), (1,5,6,7,8), (4,-1,-1,-1,-1), 2, 0),
                ((0, 0, 0, 0, 0), (2,5,6,7,8), (4,-1,-1,-1,-1), 2, 0),
                ((0, 0, 0, 0, 0), (3,5,6,7,8), (4,-1,-1,-1,-1), 2, 0)], 0)
        ),
        (
            # Relation all between two constraints of types 2 2 (Atmost N-1 Atmost N-1)
            ((2, 1, [((0, 0, 0), (1, 2, 3), (-1, -1, -1), -2, 4), ((0, 0, 0, 0), (5, 6, 7, 8), (-1, -1, -1, -1), -3, 9)], 0), True),
            # Not possible to merge to one constraint
            (3, 1, [
                ((0, 0), (4, 9), (1,1), 2, 0),
                ((0, 0, 0, 0), (1,2,3,4), (-1, -1, -1,-1), -3, 4),
                ((0,0,0,0,0),(5,6,7,8,9),(-1, -1, -1, -1, -1), -4, 9)], 0)
        ),
        (
            # Relation all between two constraints of types 2 3 (Atmost N-1 None)
            ((2, 1, [((0, 0, 0), (1, 2, 3), (-1, -1, -1), -2, 4), ((0, 0, 0, 0), (5, 6, 7, 8), (-1, -1, -1, -1), 0, 9)], 0), True),
            # Possible to merge to one constraint
            (1, 1, [((0, 0, 0, 0, 0, 0, 0), (1,2,3,5,6,7,8), (-1,-1,-1,-3,-3,-3,-3), -2, 0)], 0)
        ),
        (
            # Relation all between two constraints of types 2 4 (Atmost N-1 All)
            ((2, 1, [((0, 0, 0), (1, 2, 3), (-1, -1, -1), -2, 4), ((0, 0, 0, 0), (5, 6, 7, 8), (1, 1, 1, 1), 4, 9)], 0), True),
            # Possible to merge to one constraint
            (1, 1, [((0, 0, 0, 0, 0, 0, 0), (1,2,3,5,6,7,8), (-1,-1,-1,3,3,3,3), 10, 0)], 0)
        ),
        (
            # Relation all between two constraints of types 2 5 (Atmost N-1 Atleast n)
            ((2, 1, [((0, 0, 0), (1, 2, 3), (-1, -1, -1), -2, 4), ((0, 0, 0, 0), (5, 6, 7, 8), (1, 1, 1, 1), 2, 9)], 0), True),
            # Possible to merge to one constraint
            (3, 1, [
                ((0, 0), (4, 9), (1,1), 2, 0),
                ((0, 0, 0, 0), (1,2,3,4), (-1, -1, -1,-1), -3, 4),
                ((0,0,0,0,0),(5,6,7,8,9),(1, 1, 1, 1, -2), 0, 9)], 0)
        ),
        (
            # Relation all between two constraints of types 2 6 (Atmost N-1 Atmost n)
            ((2, 1, [((0, 0, 0), (1, 2, 3), (-1, -1, -1), -2, 4), ((0, 0, 0, 0), (5, 6, 7, 8), (-1, -1, -1, -1), -2, 9)], 0), True),
            # Not possible to merge to one constraint
            (3, 1, [
                ((0, 0), (4, 9), (1,1), 2, 0),
                ((0, 0, 0, 0), (1,2,3,4), (-1, -1, -1,-1), -3, 4),
                ((0,0,0,0,0),(5,6,7,8,9),(-1, -1, -1, -1, -2), -4, 9)
            ], 0)
        ),
        (
            # Relation all between two constraints of types 3 3 (None None)
            ((2, 1, [((0, 0, 0), (1, 2, 3), (-1, -1, -1), 0, 4), ((0, 0, 0, 0), (5, 6, 7, 8), (-1, -1, -1, -1), 0, 9)], 0), True),
            # Possible to merge to one constraint
            (1, 1, [((0, 0, 0, 0, 0, 0, 0), (1,2,3,5,6,7,8), (-1,-1,-1,-1,-1,-1,-1), 0, 0)], 0)
        ),
        (
            # Relation all between two constraints of types 3 4 (None All)
            ((2, 1, [((0, 0, 0), (1, 2, 3), (-1, -1, -1), 0, 4), ((0, 0), (5, 6), (1, 1), 2, 9)], 0), True),
            # Possible to merge to one constraint
            (1, 1, [((0, 0, 0, 0, 0), (1,2,3,5,6), (-1,-1,-1,1, 1), 2, 0)], 0)
        ),
        (
            # Relation all between two constraints of types 3 5 (None Atleast n)
            ((2, 1, [((0, 0, 0), (1, 2, 3), (-1, -1, -1), 0, 4), ((0, 0, 0, 0), (5, 6, 7, 8), (1, 1, 1, 1), 2, 9)], 0), True),
            # Possible to merge to one constraint
            (1, 1, [((0, 0, 0, 0, 0, 0, 0), (1,2,3,5,6,7,8), (-4,-4,-4,1,1,1,1), 2, 0)], 0)
        ),
        (
            # Relation all between two constraints of types 3 6 (None Atmost n)
            ((2, 1, [((0, 0, 0), (1, 2, 3), (-1, -1, -1), 0, 4), ((0, 0, 0, 0), (5, 6, 7, 8), (-1, -1, -1, -1), -2, 9)], 0), True),
            # Possible to merge to one constraint
            (1, 1, [((0, 0, 0, 0, 0, 0, 0), (1,2,3,5,6,7,8), (-4,-4,-4,-1,-1,-1,-1), -2, 0)], 0)
        ),
        (
            # Relation all between two constraints of types 4 4 (All All)
            ((2, 1, [((0, 0, 0), (1, 2, 3), (1, 1, 1), 3, 4), ((0, 0, 0, 0), (5, 6, 7, 8), (1, 1, 1, 1), 4, 9)], 0), True),
            # Possible to merge to one constraint
            (1, 1, [((0, 0, 0, 0, 0, 0, 0), (1,2,3,5,6,7,8), (1,1,1,1,1,1,1), 7, 0)], 0)
        ),
        (
            # Relation all between two constraints of types 4 5 (All Atleast n)
            ((2, 1, [((0, 0, 0), (1, 2, 3), (1, 1, 1), 3, 4), ((0, 0, 0, 0), (5, 6, 7, 8), (1, 1, 1, 1), 2, 9)], 0), True),
            # Possible to merge to one constraint
            (1, 1, [((0, 0, 0, 0, 0, 0, 0), (1,2,3,5,6,7,8), (4,4,4,1,1,1,1), 14, 0)], 0)
        ),
        (
            # Relation all between two constraints of types 4 6 (All Atmost n)
            ((2, 1, [((0, 0, 0), (1, 2, 3), (1, 1, 1), 3, 4), ((0, 0, 0, 0), (5, 6, 7, 8), (-1, -1, -1, -1), -2, 9)], 0), True),
            # Possible to merge to one constraint
            (1, 1, [((0, 0, 0, 0, 0, 0, 0), (1,2,3,5,6,7,8), (4,4,4,-1,-1,-1,-1), 10, 0)], 0)
        ),
        (
            # Relation all between two constraints of types 5 5 (Atleast n Atleast n)
            ((2, 1, [((0, 0, 0, 0), (1, 2, 3, 4), (1, 1, 1, 1), 2, 9), ((0, 0, 0, 0), (5, 6, 7, 8), (1, 1, 1, 1), 2, 10)], 0), True),
            # Not possible to merge to one constraint
            (3, 1, [
                ((0, 0), (9, 10), (1,1), 2, 0),
                ((0, 0, 0, 0, 0), (1,2,3,4,9), (1,1,1,1,-2), 0, 9),
                ((0, 0, 0, 0, 0), (5,6,7,8,10), (1,1,1,1,-2), 0, 10),], 0)
        ),
        (
            # Relation all between two constraints of types 5 6 (Atleast n Atmost n)
            ((2, 1, [((0, 0, 0, 0), (1, 2, 3, 4), (1, 1, 1, 1), 2, 9), ((0, 0, 0, 0), (5, 6, 7, 8), (-1, -1, -1, -1), -2, 10)], 0), True),
            # Possible to merge to one constraint
            (1, 1, [((0, 0, 0, 0, 0, 0, 0,0), (1,2,3,4,5,6,7,8), (4,4,4,4,-1,-1,-1,-1), 6, 0)], 0)
        ),
        (
            # Relation all between two constraints of types 6 6 (Atmost n Atmost n)
            ((2, 1, [((0, 0, 0, 0), (1, 2, 3, 4), (-1, -1, -1, -1), -2, 9), ((0, 0, 0, 0), (5, 6, 7, 8), (-1, -1, -1, -1), -2, 10)], 0), True),
            # Not possible to merge to one constraint
            (3, 1, [
                ((0, 0), (9, 10), (1,1), 2, 0),
                ((0, 0, 0, 0, 0), (1,2,3,4,9), (-1,-1,-1,-1,-2), -4, 9),
                ((0, 0, 0, 0, 0), (5,6,7,8,10), (-1,-1,-1,-1,-2), -4, 10),], 0)
        ),
        (
            # Relation any between four constraints of types 1 (Any)
            ((4, 1, [
                ((0,), (1,), (1,), 1, 5),
                ((0,), (2,), (1,), 1, 6),
                ((0,), (3,), (1,), 1, 7),
                ((0,), (4,), (1,), 1, 8)], 0), True),
            # Possible to merge to one constraint
            (1, 1, [((0, 0, 0, 0), (4,3,1, 2), (1,1,1,1), 4, 0),], 0)
        )
    ]
    for i in range(10000):
        for inpt, expected_output in test_cases:
            actual_output = lf.transform(*inpt)
            assert expected_output == actual_output

def test_json_conversion():

    model = pg.All(
        pg.Any("x","y", id="B"),
        pg.Any("a","b", id="C"),
        id="A",
    )

    converted = pg.from_json(model.to_json())
    assert model == converted

    model = cc.StingyConfigurator(
        cc.Any("x","y", id="B"),
        cc.Any("a","b", id="C"),
        id="A",
    )

    converted = cc.StingyConfigurator.from_json(model.to_json())
    assert model == converted

def test_json_conversions_with_assume():

    data = {
        "type": "StingyConfigurator",
        "propositions": [
            {
                "type": "Imply",
                "condition": {
                    "type": "Any",
                    "propositions": [
                        {"id": "a"},
                        {"id": "b"}
                    ]
                },
                "consequence": {
                    "type": "Xor",
                    "propositions": [
                        {"id": "x"},
                        {"id": "y"},
                        {"id": "z"}
                    ],
                    "default": ["z"]
                }
            }
        ]
    }
    actual, consequence = cc.StingyConfigurator.from_json(data).assume({"a": 1})
    expected = {
        "type": "StingyConfigurator",
        "propositions": [
            {
                "id": "VAR1ac3",
                "type": "AtMost",
                "propositions": [
                    {
                        "id": "b"
                    }
                ],
                "value": 1
            },
            {
                "id": "VAR56ed",
                "type": "AtMost",
                "propositions": [
                    {
                        "id": "x"
                    },
                    {
                        "id": "y"
                    },
                    {
                        "id": "z"
                    }
                ],
                "value": 1
            },
            {
                "id": "VAR5823",
                "type": "Any",
                "propositions": [
                    {
                        "id": "x"
                    },
                    {
                        "id": "y"
                    },
                    {
                        "id": "z"
                    }
                ],
                "default": [
                    "z"
                ]
            }
        ]
    }
    assert consequence['a'] == 1
    assert actual.to_json() == expected

def test_assume_should_keep_full_tree():

    assumed, consequence = cc.StingyConfigurator(
        pg.Imply(
            pg.Any("a","b"),
            cc.Xor(*("xyz"), default="z")
        )
    ).assume({"a": 1})
    prio_candidates = list(filter(lambda x: hasattr(x, "prio"), assumed.propositions))

    assert consequence['a'] == 1
    assert len(prio_candidates) == 1
    assert prio_candidates[0].prio == -1
    assert prio_candidates[0].propositions[1].id == "z"

def test_xnor_proposition():
    
    actual_model = pg.XNor(
        pg.All(
            "x",
            pg.Xor("y","z")
        )
    )

    expected_dict = {
        'VARe546': (1, ['VAR3d36', 'VARc034'], 2, 0, 1),
        'VAR3d36': (1, ['VAR28eb'], 1, 0, 1),
        'VAR28eb': (1, ['VAR41ae', 'x'], 2, 0, 1),
        'VAR41ae': (1, ['VAR077e', 'VARbed7'], 2, 0, 1),
        'VAR077e': (1, ['y', 'z'], 1, 0, 1),
        'y': (1, [], 1, 0, 0),
        'z': (1, [], 1, 0, 0),
        'VARbed7': (-1, ['y', 'z'], -1, 0, 1),
        'x': (1, [], 1, 0, 0),
        'VARc034': (-1, ['VAR28eb'], -1, 0, 1)
    }

    assert actual_model.to_dict() == expected_dict

def test_proposition_polyhedron_conversions():

    actual = pg.All(
        pg.Not("x"),
        id="all_not"
    ).to_polyhedron(True)
    assert not all(actual.A.dot(actual.A.construct(*{"x": 1}.items())) >= actual.b)
    assert all(actual.A.dot(actual.A.construct(*{"VARc96e": 1}.items())) >= actual.b)

    actual = pg.Not(
        pg.All("x","y","z", id="all_xyz")
    ).to_polyhedron(True)
    assert all(actual.A.dot(actual.A.construct(*{"x": 1}.items())) >= actual.b)
    assert all(actual.A.dot(actual.A.construct(*{"x": 1, "y": 1}.items())) >= actual.b)
    assert not all(actual.A.dot(actual.A.construct(*{"x": 1, "y": 1, "z": 1}.items())) >= actual.b)

    actual = pg.Not(
        pg.Any("x","y","z")
    ).to_polyhedron(True)
    assert not all(actual.A.dot(actual.A.construct(*{"x": 1}.items())) >= actual.b)
    assert not all(actual.A.dot(actual.A.construct(*{"y": 1}.items())) >= actual.b)
    assert not all(actual.A.dot(actual.A.construct(*{"z": 1}.items())) >= actual.b)

    actual = pg.Imply(
        condition=pg.Not("x"),
        consequence=pg.All("a","b","c")
    ).to_polyhedron(True)
    assert all(actual.A.dot(actual.A.construct(*{"VARfe37": 1, "x": 1}.items())) >= actual.b)
    assert all(actual.A.dot(actual.A.construct(*{"VARa786": 1, "a": 1, "b": 1, "c": 1}.items())) >= actual.b)

    actual = pg.Not(
        pg.Imply(
            condition=pg.All("x","y","z"), 
            consequence=pg.Any("a","b","c")
        ),
    ).to_polyhedron(True)
    assert all(actual.A.dot(actual.A.construct(*{"VARb6a0": 1, "VARe391": 1, "x": 1, "y": 1, "z": 1}.items())) >= actual.b)
    assert not all(actual.A.dot(actual.A.construct(*{"VARb6a0": 1, "VARe391": 1, "x": 1, "y": 1, "z": 1, "a": 1}.items())) >= actual.b)
    assert not all(actual.A.dot(actual.A.construct(*{"VARb6a0": 1, "VARe391": 1, "x": 1, "y": 1, "z": 1, "b": 1}.items())) >= actual.b)
    assert not all(actual.A.dot(actual.A.construct(*{"VARb6a0": 1, "VARe391": 1, "x": 1, "y": 1, "z": 1, "c": 1}.items())) >= actual.b)
    assert not all(actual.A.dot(actual.A.construct(*{"VARb6a0": 1, "VARe391": 1, "x": 1, "y": 1}.items())) >= actual.b)

    actual = pg.Not(
        pg.AtLeast("x","y","z", value=2)
    ).to_polyhedron(True)
    assert not all(actual.A.dot(actual.A.construct(*{"x": 1, "y": 1, "z": 1}.items())) >= actual.b)
    assert all(actual.A.dot(actual.A.construct(*{"x": 1}.items())) >= actual.b)
    assert all(actual.A.dot(actual.A.construct(*{"y": 1}.items())) >= actual.b)
    assert all(actual.A.dot(actual.A.construct(*{"z": 1}.items())) >= actual.b)

    actual = pg.Not(
        pg.AtMost("x","y","z", value=2)
    ).to_polyhedron(True)
    assert not all(actual.A.dot(actual.A.construct(*{"x": 1}.items())) >= actual.b)
    assert not all(actual.A.dot(actual.A.construct(*{"y": 1}.items())) >= actual.b)
    assert not all(actual.A.dot(actual.A.construct(*{"z": 1}.items())) >= actual.b)
    assert not all(actual.A.dot(actual.A.construct(*{"x": 1, "y": 1}.items())) >= actual.b)
    assert not all(actual.A.dot(actual.A.construct(*{"x": 1, "z": 1}.items())) >= actual.b)
    assert not all(actual.A.dot(actual.A.construct(*{"y": 1, "z": 1}.items())) >= actual.b)
    assert all(actual.A.dot(actual.A.construct(*{"x": 1, "y": 1, "z": 1}.items())) >= actual.b)

def test_assuming_integer_variables():

    """
        Assumes x,y,z and we'll expect that t must be between
        10 and 20.
    """
    model = pg.Imply(
        pg.All(*"xyz"),
        pg.All(
            pg.AtLeast(
                pg.Integer("t"),
                value=10,
                id="at-least-10"
            ),
            pg.AtMost(
                pg.Integer("t"),
                value=20,
                id="at-most-20"
            )
        ), 
    )

    assumed = model.assume({"x": 1, "y": 1, "z": 1})[0].to_polyhedron(True)
    assert all(assumed.A.dot(assumed.A.construct(*{"at-least-10": 1, "at-most-20": 1, "t": 10}.items())) >= assumed.b)
    assert all(assumed.A.dot(assumed.A.construct(*{"at-least-10": 1, "at-most-20": 1, "t": 20}.items())) >= assumed.b)
    assert not all(assumed.A.dot(assumed.A.construct(*{"t": 1}.items())) >= assumed.b)
    assert not all(assumed.A.dot(assumed.A.construct(*{"t": -22}.items())) >= assumed.b)
    assert not all(assumed.A.dot(assumed.A.construct(*{"t": 9}.items())) >= assumed.b)
    assert not all(assumed.A.dot(assumed.A.construct(*{"t": 21}.items())) >= assumed.b)

    model = pg.Imply(
        pg.All(
            pg.AtLeast(
                pg.Integer("t"),
                value=10,
                id="at-least-10"
            ),
            pg.AtMost(
                pg.Integer("t"),
                value=20,
                id="at-most-20"
            )
        ), 
        pg.All(*"xyz", id="all-xyz")
    )

    assumed_model, assumed_items = model.assume({"t": 12})
    assert assumed_model.is_tautologi
    assert assumed_items['t'] == 12
    assert assumed_items['x'] == 1
    assert assumed_items['y'] == 1
    assert assumed_items['z'] == 1

def test_bounds_approx():

    # Test random constraints with a being an integer
    variables = [
        puan.variable("0", 1, True),
        puan.variable("a", 1, False),
        puan.variable("b", 0, False),
        puan.variable("c", 0, False),
        puan.variable("d", 0, False),
    ]
    actual = puan.ndarray.ge_polyhedron([
        [ 3, 1, 1, 1, 0],
        [ 3, 1, 0, 0, 0],
        [ 0,-2, 1, 1, 0],
        [-1,-1,-1, 0, 0],
    ], variables=variables).bounds_approx((-10,10))
    expected = numpy.array([
        [ 3, 0, 0, 0],
        [ 1, 1, 1, 1]
    ])
    assert (actual == expected).all()


    # Test integer lower bound will increase
    variables = [
        puan.variable("0", 1, True),
        puan.variable("a", 1, False),
        puan.variable("b", 0, False),
        puan.variable("c", 0, False),
        puan.variable("d", 0, False),
    ]
    actual = puan.ndarray.ge_polyhedron([
        [ 3, 1, 0, 0, 0],
        [ 0,-2, 1, 1, 0],
    ], variables=variables).bounds_approx((-10,10))
    expected = numpy.array([
        [3,0,0,0],
        [1,1,1,1]
    ])
    assert (actual == expected).all()
    
    # Test that ordinary bounds are kept
    actual = puan.ndarray.ge_polyhedron([
        [ 0,-2, 1, 1, 0],
        [-3,-2,-1,-1, 0],
        [-3,-2,-2, 1, 1]
    ]).bounds_approx((-10,10))
    expected = numpy.array([
        [0,0,0,0],
        [1,1,1,1]
    ])
    assert (actual == expected).all()
    
    # Test force lower bound to increase to 1
    actual = puan.ndarray.ge_polyhedron([
        [3,1,1,1,0]
    ]).bounds_approx((-10,10))
    expected = numpy.array([
        [1,1,1,0],
        [1,1,1,1]
    ])
    assert (actual == expected).all()
    
    # Test lower bound won't increase while at least one must be set
    actual = puan.ndarray.ge_polyhedron([
        [1,1,1,1,0]
    ]).bounds_approx((-10,10))
    expected = numpy.array([
        [0,0,0,0],
        [1,1,1,1]
    ])
    assert (actual == expected).all()
    
    # Test integer upper bound will decrease
    variables = [
        puan.variable("0", 1, True),
        puan.variable("a", 1, False),
        puan.variable("b", 0, False),
        puan.variable("c", 0, False),
        puan.variable("d", 0, False),
    ]
    actual = puan.ndarray.ge_polyhedron([
        [-10,-1, 0, 0, 0],
        [  0,-2, 1, 1, 0],
    ], variables=variables).bounds_approx((-10,10))
    expected = numpy.array([
        [-10,0,0,0],
        [ 1,1,1,1]
    ])
    assert (actual == expected).all()    

    # Test "inverted" boolean (as integers)
    variables = [
        puan.variable("0", 1, True),
        puan.variable("a", 1, False),
        puan.variable("b", 1, False),
        puan.variable("c", 1, False),
        puan.variable("d", 1, False),
    ]
    actual = puan.ndarray.ge_polyhedron([
        [ 4,-1,-1,-1,-1],
    ], variables=variables).bounds_approx((-1,0))
    expected = numpy.array([
        [-1,-1,-1,-1],
        [ 0, 0, 0, 0],
    ])
    assert (actual == expected).all()    

    # Test if finding lower bound < 0 
    variables = [
        puan.variable("0", 1, True),
        puan.variable("a", 1, False),
        puan.variable("b", 0, False)
    ]
    actual = puan.ndarray.ge_polyhedron([
        [ 1,-1,-1],
    ], variables=variables).bounds_approx((-5,0))
    expected = numpy.array([
        [-5,0],
        [-1,0],
    ])
    assert (actual == expected).all()    

    # Test if we get lb > ub
    variables = [
        puan.variable("0",1,1), 
        puan.variable("a",1,0)
    ]
    # "a" variable bounds should be corrupt in this case.
    # First constraint requires at most -1 while second constraint
    # requires at least 1. I.e. a >= 1 and a <= -1 must hold
    actual = puan.ndarray.ge_polyhedron([
        [1,-1],
        [1, 1],
    ], variables=variables).bounds_approx((-5,5))
    assert (actual[0] > actual[1]).all()

    # This is one special case caught by random
    # Variable c here is an integer and has an upper bound of -4
    # from first constraint and a lower bound of 0 from second constraint
    # We expect those numbers to be returned for c
    actual = puan.ndarray.ge_polyhedron([
            [4,-1,-1,-1],
            [0, 0, 0, 1]
        ], 
        variables=[
            puan.variable("0",1,1), 
            puan.variable("a",0,0), 
            puan.variable("b",0,0), 
            puan.variable("c",1,0)
        ]
    ).bounds_approx() # default bounds
    expected = numpy.array([
        [ 0, 0, 0],
        [ 1, 1,-4],
    ])
    assert (actual == expected).all()



def test_bounds_init(): 

    variables = [
        puan.variable("0", 1, True),
        puan.variable("a", 1, False),
        puan.variable("b", 0, False),
        puan.variable("c", 1, False),
        puan.variable("d", 0, False),
    ]

    actual = puan.ndarray.ge_polyhedron([
        [ 1,-1,-1,-1,-1],
    ], variables=variables).bounds_init((-5,0))
    expected = numpy.array([
        [-5, 0,-5, 0],
        [ 0, 0, 0, 0]
    ])
    assert (actual == expected).all()

def test_plog_not_json_should_only_accept_single_proposition():

    try:
        # Should not be allowed
        puan.logic.plog.Not("x", "y").to_json()
        assert False
    except:
        pass

    try:
        # Should not be allowed
        puan.logic.plog.from_json({
            "type": "Not",
            "propositions": [
                {"id": "x"},
                {"id": "y"},
                {"id": "z"},
            ]
        })
        assert False
    except:
        pass

    expected_model = puan.logic.plog.Not(
        puan.logic.plog.All(*"xyz")
    )
    actual_model = puan.logic.plog.from_json({
        "type": "Not",
        "proposition": {
            "type": "All",
            "propositions": [
                {"id": "x"},
                {"id": "y"},
                {"id": "z"},
            ]
        }
    })

    assert expected_model == actual_model

def test_constructing_empty_array():

    polyhedron = puan.ndarray.ge_polyhedron([[0,-2,1,1,0]], puan.variable.from_strings(*"0abcd"))
    arr = polyhedron.construct(*{}.items(), default_value=numpy.nan, dtype=float)
    assert numpy.isnan(arr).all()

<<<<<<< HEAD
def test_assume_imply_should_keep_logic():

    """
        Testing what happens with unaffected imply-propositions when assuming.
    """

    model = cc.StingyConfigurator(
        pg.Imply(
            pg.All("a", id="D"),
            pg.Xor(*"xyz", id="E"),
            id="B"
        ),
        pg.Imply(
            pg.All("b", id="F"),
            pg.Xor(*"xyz", id="G"),
            id="C"
        ),
        id="A"
    )
    assumed, consequence = model.assume({"a": 1})
    ph_assumed = assumed.to_polyhedron(True)
    # vector has b and x
    assert (ph_assumed.A.dot([0,1,1,1,0,1,1,1,1,1,0,0]) >= ph_assumed.b).all()
    # vector has just x
    assert (ph_assumed.A.dot([0,1,1,1,0,1,1,1,0,1,0,0]) >= ph_assumed.b).all()

def test_delinearize():

    def t_const(row, index, variables):
        _proposition = pg.from_tuple(
            (index.id,)+pg.delinearize(
                variables, 
                row, 
                index
            )
        )
        _row = _proposition.to_polyhedron(True)[0]
        return (row == _row).all()

    def t_prop(proposition):
        ph = proposition.to_polyhedron(True)
        return t_const(ph[0], ph.index[0], ph.variables.tolist())
    
    assert t_const(numpy.array([-1,0,-1,-1]), puan.variable("A",0,0), puan.variable.from_strings(*"0Abc"))

    assert t_prop(pg.AtMost(*"abc", value=0, id="A"))
    assert t_prop(pg.AtMost(*"abc", value=1, id="A"))
    assert t_prop(pg.AtMost(*"abc", value=2, id="A"))
    assert t_prop(pg.AtMost(*"abc", value=3, id="A"))

    assert t_prop(pg.AtLeast(*"abc", value=0, id="A"))
    assert t_prop(pg.AtLeast(*"abc", value=1, id="A"))
    assert t_prop(pg.AtLeast(*"abc", value=2, id="A"))
    assert t_prop(pg.AtLeast(*"abc", value=3, id="A"))
    
    
def test_to_polyhedron_with_dublicated_propositions():

    """
        When no id is given we generate one based on propositions, sign, value etc.
        While two propositions may share one sub proposition without any conflict,
        a polyhedron can only unique constraints. We test here that it will work
        with duplicate sub propositions
    """
    model = pg.All(
        pg.Imply("a", pg.All(*"xy", id="D"), id="B"),
        pg.Imply("b", pg.All(*"xy", id="D"), id="C"),
        id="A"
    ).assume({"a": 1})[0].to_polyhedron(True)

    # Check that b is freely selectable
    assert model.shape == (3,5)
    assert (model.A.dot([1,1,0,1]) >= model.b).all()
    assert (model.A.dot([1,1,0,0]) >= model.b).all()

=======
def test_id_should_not_be_returned_when_proposition_is_virtual():

    model = pg.Imply(
        pg.All("a"),
        pg.Xor(*"xyz")
    )
    assumed = model.assume({"a": 1})[0]
    d = assumed.to_json()
    assert all(
        map(
            maz.compose(
                operator.not_,
                maz.pospartial(operator.contains, [(1, "id")])
            ), 
            d['propositions']
        )
    )
>>>>>>> 8781a103
<|MERGE_RESOLUTION|>--- conflicted
+++ resolved
@@ -2225,7 +2225,6 @@
     arr = polyhedron.construct(*{}.items(), default_value=numpy.nan, dtype=float)
     assert numpy.isnan(arr).all()
 
-<<<<<<< HEAD
 def test_assume_imply_should_keep_logic():
 
     """
@@ -2301,7 +2300,7 @@
     assert (model.A.dot([1,1,0,1]) >= model.b).all()
     assert (model.A.dot([1,1,0,0]) >= model.b).all()
 
-=======
+
 def test_id_should_not_be_returned_when_proposition_is_virtual():
 
     model = pg.Imply(
@@ -2318,5 +2317,4 @@
             ), 
             d['propositions']
         )
-    )
->>>>>>> 8781a103
+    )